--- conflicted
+++ resolved
@@ -51,18 +51,14 @@
   baseQuery: fetchBaseQuery({ baseUrl: '/' }),
   // highlight-start
   extractRehydrationInfo(action, { reducerPath }) {
-<<<<<<< HEAD
     if (isHydrateAction(action)) {
-=======
-    // when persisting the root reducer
-    if (action.type === REHYDRATE) {
->>>>>>> e351a09a
+      if (action.key === 'key used with redux-persist') {
+        // when persisting the api reducer
+        return action.payload
+      }
+
+      // When persisting the root reducer
       return action.payload[reducerPath]
-    }
-
-    // when persisting the api reducer
-    if (action.type === REHYDRATE && action.key === 'key used with redux-persist') {
-      return action.payload
     }
   },
   // highlight-end
