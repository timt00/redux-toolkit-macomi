import { camelCase } from 'lodash';
import path from 'node:path';
import ApiGenerator, {
  getOperationName as _getOperationName,
  getReferenceName,
  isReference,
  supportDeepObjects,
} from 'oazapfts/lib/codegen/generate';
import {
  createPropertyAssignment,
  createQuestionToken,
  isValidIdentifier,
  keywordType,
} from 'oazapfts/lib/codegen/tscodegen';
import type { OpenAPIV3 } from 'openapi-types';
import ts from 'typescript';
import type { ObjectPropertyDefinitions } from './codegen';
import { generateCreateApiCall, generateEndpointDefinition, generateImportNode, generateTagTypes } from './codegen';
import { generateReactHooks } from './generators/react-hooks';
import type { EndpointMatcher, EndpointOverrides, GenerationOptions, OperationDefinition, TextMatcher } from './types';
import { capitalize, getOperationDefinitions, getV3Doc, removeUndefined, isQuery as testIsQuery } from './utils';
import { factory } from './utils/factory';

const generatedApiName = 'injectedRtkApi';

function defaultIsDataResponse(code: string) {
  const parsedCode = Number(code);
  return !Number.isNaN(parsedCode) && parsedCode >= 200 && parsedCode < 300;
}

function getOperationName({ verb, path, operation }: Pick<OperationDefinition, 'verb' | 'path' | 'operation'>) {
  return _getOperationName(verb, path, operation.operationId);
}

function getTags({ verb, pathItem }: Pick<OperationDefinition, 'verb' | 'pathItem'>): string[] {
  return verb ? pathItem[verb]?.tags || [] : [];
}

function patternMatches(pattern?: TextMatcher) {
  const filters = Array.isArray(pattern) ? pattern : [pattern];
  return function matcher(operationName: string) {
    if (!pattern) return true;
    return filters.some((filter) =>
      typeof filter === 'string' ? filter === operationName : filter?.test(operationName)
    );
  };
}

function operationMatches(pattern?: EndpointMatcher) {
  const checkMatch = typeof pattern === 'function' ? pattern : patternMatches(pattern);
  return function matcher(operationDefinition: OperationDefinition) {
    if (!pattern) return true;
    const operationName = getOperationName(operationDefinition);
    return checkMatch(operationName, operationDefinition);
  };
}

function withQueryComment<T extends ts.Node>(node: T, def: QueryArgDefinition, hasTrailingNewLine: boolean): T {
  const comment = def.origin === 'param' ? def.param.description : def.body.description;
  if (comment) {
    return ts.addSyntheticLeadingComment(
      node,
      ts.SyntaxKind.MultiLineCommentTrivia,
      `* ${comment} `,
      hasTrailingNewLine
    );
  }
  return node;
}

export function getOverrides(
  operation: OperationDefinition,
  endpointOverrides?: EndpointOverrides[]
): EndpointOverrides | undefined {
  return endpointOverrides?.find((override) => operationMatches(override.pattern)(operation));
}

export async function generateApi(
  spec: string,
  {
    apiFile,
    apiImport = 'api',
    exportName = 'enhancedApi',
    argSuffix = 'ApiArg',
    responseSuffix = 'ApiResponse',
    hooks = false,
    tag = false,
    outputFile,
    isDataResponse = defaultIsDataResponse,
    filterEndpoints,
    endpointOverrides,
    unionUndefined,
    flattenArg = false,
    useEnumType = false,
    mergeReadWriteOnly = false,
  }: GenerationOptions
) {
  const v3Doc = await getV3Doc(spec);

  const apiGen = new ApiGenerator(v3Doc, {
    unionUndefined,
    useEnumType,
    mergeReadWriteOnly,
  });

  // temporary workaround for https://github.com/oazapfts/oazapfts/issues/491
  if (apiGen.spec.components?.schemas) {
    apiGen.preprocessComponents(apiGen.spec.components.schemas);
  }

  const operationDefinitions = getOperationDefinitions(v3Doc).filter(operationMatches(filterEndpoints));

  const resultFile = ts.createSourceFile(
    'someFileName.ts',
    '',
    ts.ScriptTarget.Latest,
    /*setParentNodes*/ false,
    ts.ScriptKind.TS
  );
  const printer = ts.createPrinter({ newLine: ts.NewLineKind.LineFeed });

  const interfaces: Record<string, ts.InterfaceDeclaration | ts.TypeAliasDeclaration> = {};
  function registerInterface(declaration: ts.InterfaceDeclaration | ts.TypeAliasDeclaration) {
    const name = declaration.name.escapedText.toString();
    if (name in interfaces) {
      throw new Error(`interface/type alias ${name} already registered`);
    }
    interfaces[name] = declaration;
    return declaration;
  }

  if (outputFile) {
    outputFile = path.resolve(process.cwd(), outputFile);
    if (apiFile.startsWith('.')) {
      apiFile = path.relative(path.dirname(outputFile), apiFile);
      apiFile = apiFile.replace(/\\/g, '/');
      if (!apiFile.startsWith('.')) apiFile = `./${apiFile}`;
    }
  }
  apiFile = apiFile.replace(/\.[jt]sx?$/, '');

  return printer.printNode(
    ts.EmitHint.Unspecified,
    factory.createSourceFile(
      [
        generateImportNode(apiFile, { [apiImport]: 'api' }),
        ...(tag ? [generateTagTypes({ addTagTypes: extractAllTagTypes({ operationDefinitions }) })] : []),
        generateCreateApiCall({
          tag,
          endpointDefinitions: factory.createObjectLiteralExpression(
            operationDefinitions.map((operationDefinition) =>
              generateEndpoint({
                operationDefinition,
                overrides: getOverrides(operationDefinition, endpointOverrides),
              })
            ),
            true
          ),
        }),
        factory.createExportDeclaration(
          undefined,
          false,
          factory.createNamedExports([
            factory.createExportSpecifier(
              factory.createIdentifier(generatedApiName),
              factory.createIdentifier(exportName)
            ),
          ]),
          undefined
        ),
        ...Object.values(interfaces),
        ...apiGen.aliases,
        ...apiGen.enumAliases,
        ...(hooks
          ? [
              generateReactHooks({
                exportName: generatedApiName,
                operationDefinitions,
                endpointOverrides,
                config: hooks,
              }),
            ]
          : []),
      ],
      factory.createToken(ts.SyntaxKind.EndOfFileToken),
      ts.NodeFlags.None
    ),
    resultFile
  );

  function extractAllTagTypes({ operationDefinitions }: { operationDefinitions: OperationDefinition[] }) {
    const allTagTypes = new Set<string>();

    for (const operationDefinition of operationDefinitions) {
      const { verb, pathItem } = operationDefinition;
      for (const tag of getTags({ verb, pathItem })) {
        allTagTypes.add(tag);
      }
    }
    return [...allTagTypes];
  }

  function generateEndpoint({
    operationDefinition,
    overrides,
  }: {
    operationDefinition: OperationDefinition;
    overrides?: EndpointOverrides;
  }) {
    const {
      verb,
      path,
      pathItem,
      operation,
      operation: { responses, requestBody },
    } = operationDefinition;
    const operationName = getOperationName({ verb, path, operation });
    const tags = tag ? getTags({ verb, pathItem }) : [];
    const isQuery = testIsQuery(verb, overrides);

    const returnsJson = apiGen.getResponseType(responses) === 'json';
    let ResponseType: ts.TypeNode = factory.createKeywordTypeNode(ts.SyntaxKind.UnknownKeyword);
    if (returnsJson) {
      const returnTypes = Object.entries(responses || {})
        .map(
          ([code, response]) =>
            [
              code,
              apiGen.resolve(response),
              apiGen.getTypeFromResponse(response, 'readOnly') ||
                factory.createKeywordTypeNode(ts.SyntaxKind.UndefinedKeyword),
            ] as const
        )
        .filter(([status, response]) => isDataResponse(status, apiGen.resolve(response), responses || {}))
        .map(([code, response, type]) =>
          ts.addSyntheticLeadingComment(
            { ...type },
            ts.SyntaxKind.MultiLineCommentTrivia,
            `* status ${code} ${response.description} `,
            false
          )
        )
        .filter((type) => type !== keywordType.void);
      if (returnTypes.length > 0) {
        ResponseType = factory.createUnionTypeNode(returnTypes);
      }
    }

    const ResponseTypeName = factory.createTypeReferenceNode(
      registerInterface(
        factory.createTypeAliasDeclaration(
          [factory.createModifier(ts.SyntaxKind.ExportKeyword)],
          capitalize(operationName + responseSuffix),
          undefined,
          ResponseType
        )
      ).name
    );

    const operationParameters = apiGen.resolveArray(operation.parameters);
    const pathItemParameters = apiGen
      .resolveArray(pathItem.parameters)
      .filter((pp) => !operationParameters.some((op) => op.name === pp.name && op.in === pp.in));

    const parameters = supportDeepObjects([...pathItemParameters, ...operationParameters]);

    const allNames = parameters.map((p) => p.name);
    const queryArg: QueryArgDefinitions = {};
    function generateName(name: string, potentialPrefix: string) {
      const isPureSnakeCase = /^[a-zA-Z][a-zA-Z0-9_]*$/.test(name);
      // prefix with `query`, `path` or `body` if there are multiple paramters with the same name
      const hasNamingConflict = allNames.filter((n) => n === name).length > 1;
      if (hasNamingConflict) {
        name = `${potentialPrefix}_${name}`;
      }
      // convert to camelCase if the name is pure snake_case and there are no naming conflicts
      const camelCaseName = camelCase(name);
      if (isPureSnakeCase && !allNames.includes(camelCaseName)) {
        name = camelCaseName;
      }
      // if there are still any naming conflicts, prepend with underscore
      while (name in queryArg) {
        name = `_${name}`;
      }
      return name;
    }

    for (const param of parameters) {
      const name = generateName(param.name, param.in);
      queryArg[name] = {
        origin: 'param',
        name,
        originalName: param.name,
        type: apiGen.getTypeFromSchema(isReference(param) ? param : param.schema, undefined, 'writeOnly'),
        required: param.required,
        param,
      };
    }

    if (requestBody) {
      const body = apiGen.resolve(requestBody);
      const schema = apiGen.getSchemaFromContent(body.content);
      const type = apiGen.getTypeFromSchema(schema);
<<<<<<< HEAD
      const schemaName = camelCase((type as any).name || getReferenceName(schema) || ('title' in schema && schema.title) || 'body');
=======
      const schemaName = camelCase(
        (type as any).name || getReferenceName(schema) || ('title' in schema && schema.title) || 'body'
      );
>>>>>>> 34c3b5f2
      const name = generateName(schemaName in queryArg ? 'body' : schemaName, 'body');

      queryArg[name] = {
        origin: 'body',
        name,
        originalName: schemaName,
        type: apiGen.getTypeFromSchema(schema, undefined, 'writeOnly'),
        required: true,
        body,
      };
    }

    const propertyName = (name: string | ts.PropertyName): ts.PropertyName => {
      if (typeof name === 'string') {
        return isValidIdentifier(name) ? factory.createIdentifier(name) : factory.createStringLiteral(name);
      }
      return name;
    };

    const queryArgValues = Object.values(queryArg);

    const isFlatArg = flattenArg && queryArgValues.length === 1;

    const QueryArg = factory.createTypeReferenceNode(
      registerInterface(
        factory.createTypeAliasDeclaration(
          [factory.createModifier(ts.SyntaxKind.ExportKeyword)],
          capitalize(operationName + argSuffix),
          undefined,
          queryArgValues.length > 0
            ? isFlatArg
              ? withQueryComment({ ...queryArgValues[0].type }, queryArgValues[0], false)
              : factory.createTypeLiteralNode(
                  queryArgValues.map((def) =>
                    withQueryComment(
                      factory.createPropertySignature(
                        undefined,
                        propertyName(def.name),
                        createQuestionToken(!def.required),
                        def.type
                      ),
                      def,
                      true
                    )
                  )
                )
            : factory.createKeywordTypeNode(ts.SyntaxKind.VoidKeyword)
        )
      ).name
    );

    return generateEndpointDefinition({
      operationName,
      type: isQuery ? 'query' : 'mutation',
      Response: ResponseTypeName,
      QueryArg,
      queryFn: generateQueryFn({ operationDefinition, queryArg, isQuery, isFlatArg }),
      extraEndpointsProps: isQuery
        ? generateQueryEndpointProps({ operationDefinition })
        : generateMutationEndpointProps({ operationDefinition }),
      tags,
    });
  }

  function generateQueryFn({
    operationDefinition,
    queryArg,
    isFlatArg,
    isQuery,
  }: {
    operationDefinition: OperationDefinition;
    queryArg: QueryArgDefinitions;
    isFlatArg: boolean;
    isQuery: boolean;
  }) {
    const { path, verb } = operationDefinition;

    const bodyParameter = Object.values(queryArg).find((def) => def.origin === 'body');

    const rootObject = factory.createIdentifier('queryArg');

    function pickParams(paramIn: string) {
      return Object.values(queryArg).filter((def) => def.origin === 'param' && def.param.in === paramIn);
    }

    function createObjectLiteralProperty(parameters: QueryArgDefinition[], propertyName: string) {
      return parameters.length === 0
        ? undefined
        : factory.createPropertyAssignment(
            factory.createIdentifier(propertyName),
            factory.createObjectLiteralExpression(
              parameters.map(
                (param) =>
                  createPropertyAssignment(
                    param.originalName,
                    isFlatArg ? rootObject : accessProperty(rootObject, param.name)
                  ),
                true
              )
            )
          );
    }

    return factory.createArrowFunction(
      undefined,
      undefined,
      Object.keys(queryArg).length
        ? [factory.createParameterDeclaration(undefined, undefined, rootObject, undefined, undefined, undefined)]
        : [],
      undefined,
      factory.createToken(ts.SyntaxKind.EqualsGreaterThanToken),
      factory.createParenthesizedExpression(
        factory.createObjectLiteralExpression(
          [
            factory.createPropertyAssignment(
              factory.createIdentifier('url'),
              generatePathExpression(path, pickParams('path'), rootObject, isFlatArg)
            ),
            isQuery && verb.toUpperCase() === 'GET'
              ? undefined
              : factory.createPropertyAssignment(
                  factory.createIdentifier('method'),
                  factory.createStringLiteral(verb.toUpperCase())
                ),
            bodyParameter === undefined
              ? undefined
              : factory.createPropertyAssignment(
                  factory.createIdentifier('body'),
                  isFlatArg
                    ? rootObject
                    : factory.createPropertyAccessExpression(rootObject, factory.createIdentifier(bodyParameter.name))
                ),
            createObjectLiteralProperty(pickParams('cookie'), 'cookies'),
            createObjectLiteralProperty(pickParams('header'), 'headers'),
            createObjectLiteralProperty(pickParams('query'), 'params'),
          ].filter(removeUndefined),
          false
        )
      )
    );
  }

  // eslint-disable-next-line no-empty-pattern
  function generateQueryEndpointProps({}: { operationDefinition: OperationDefinition }): ObjectPropertyDefinitions {
    return {}; /* TODO needs implementation - skip for now */
  }

  // eslint-disable-next-line no-empty-pattern
  function generateMutationEndpointProps({}: { operationDefinition: OperationDefinition }): ObjectPropertyDefinitions {
    return {}; /* TODO needs implementation - skip for now */
  }
}

function accessProperty(rootObject: ts.Identifier, propertyName: string) {
  return isValidIdentifier(propertyName)
    ? factory.createPropertyAccessExpression(rootObject, factory.createIdentifier(propertyName))
    : factory.createElementAccessExpression(rootObject, factory.createStringLiteral(propertyName));
}

function generatePathExpression(
  path: string,
  pathParameters: QueryArgDefinition[],
  rootObject: ts.Identifier,
  isFlatArg: boolean
) {
  const expressions: Array<[string, string]> = [];

  const head = path.replace(/\{(.*?)}(.*?)(?=\{|$)/g, (_, expression, literal) => {
    const param = pathParameters.find((p) => p.originalName === expression);
    if (!param) {
      throw new Error(`path parameter ${expression} does not seem to be defined in '${path}'!`);
    }
    expressions.push([param.name, literal]);
    return '';
  });

  return expressions.length
    ? factory.createTemplateExpression(
        factory.createTemplateHead(head),
        expressions.map(([prop, literal], index) =>
          factory.createTemplateSpan(
            isFlatArg ? rootObject : accessProperty(rootObject, prop),
            index === expressions.length - 1
              ? factory.createTemplateTail(literal)
              : factory.createTemplateMiddle(literal)
          )
        )
      )
    : factory.createNoSubstitutionTemplateLiteral(head);
}

type QueryArgDefinition = {
  name: string;
  originalName: string;
  type: ts.TypeNode;
  required?: boolean;
  param?: OpenAPIV3.ParameterObject;
} & (
  | {
      origin: 'param';
      param: OpenAPIV3.ParameterObject;
    }
  | {
      origin: 'body';
      body: OpenAPIV3.RequestBodyObject;
    }
);
type QueryArgDefinitions = Record<string, QueryArgDefinition>;<|MERGE_RESOLUTION|>--- conflicted
+++ resolved
@@ -301,13 +301,9 @@
       const body = apiGen.resolve(requestBody);
       const schema = apiGen.getSchemaFromContent(body.content);
       const type = apiGen.getTypeFromSchema(schema);
-<<<<<<< HEAD
-      const schemaName = camelCase((type as any).name || getReferenceName(schema) || ('title' in schema && schema.title) || 'body');
-=======
       const schemaName = camelCase(
         (type as any).name || getReferenceName(schema) || ('title' in schema && schema.title) || 'body'
       );
->>>>>>> 34c3b5f2
       const name = generateName(schemaName in queryArg ? 'body' : schemaName, 'body');
 
       queryArg[name] = {
