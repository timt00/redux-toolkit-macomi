--- conflicted
+++ resolved
@@ -1,18 +1,9 @@
 {
-<<<<<<< HEAD
-  "name": "@rtk-query/codegen-openapi",
-  "version": "2.0.0",
-  "main": "lib/index.js",
-  "types": "lib/index.d.ts",
-  "module": "lib/index.mjs",
-  "author": "Lenz Weber",
-=======
   "name": "@timtutenel/codegen-openapi",
   "version": "1.0.0",
   "main": "lib/index.js",
   "types": "lib/index.d.ts",
   "author": "Lenz Weber, Tim Tutenel",
->>>>>>> b0acc7a1
   "license": "MIT",
   "sideEffects": false,
   "exports": {
@@ -37,21 +28,12 @@
   },
   "homepage": "https://redux-toolkit.js.org",
   "bin": {
-<<<<<<< HEAD
-    "rtk-query-codegen-openapi": "lib/bin/cli.mjs"
-  },
-  "scripts": {
-    "build": "yarn clean && tsup && chmod +x lib/bin/cli.mjs",
-    "clean": "rimraf lib",
-    "prepack": "yarn build && chmod +x lib/bin/cli.mjs",
-=======
     "rtk-query-codegen-openapi-macomi": "lib/bin/cli.js"
   },
   "scripts": {
     "build": "yarn clean && tsc",
     "clean": "rimraf lib",
     "prepare": "yarn build",
->>>>>>> b0acc7a1
     "format": "prettier --write \"src/**/*.ts\"",
     "test:update": "vitest --run --update",
     "test:update:enum": "lib/bin/cli.mjs test/config.example.enum.ts",
