--- conflicted
+++ resolved
@@ -1,13 +1,8 @@
 {
   "compilerOptions": {
-<<<<<<< HEAD
     "allowJs": true,
     "allowSyntheticDefaultImports": true,
     "checkJs": true,
-=======
-    "target": "ESNext",
-    "module": "ESNext",
->>>>>>> 6037afa6
     "declaration": true,
     "downlevelIteration": false,
     "esModuleInterop": true,
@@ -16,7 +11,7 @@
     "isolatedModules": true,
     "jsx": "react",
     "module": "ESNext",
-    "moduleResolution": "Node",
+    "moduleResolution": "Bundler",
     "noEmit": true,
     "noErrorTruncation": true,
     "noImplicitReturns": true,
@@ -27,12 +22,6 @@
       "@rtk-query/codegen-openapi": ["./src"] // @remap-prod-remove-line
     },
     "resolveJsonModule": true,
-<<<<<<< HEAD
-=======
-    "moduleResolution": "bundler",
-    "types": ["vitest/globals", "vitest/importMeta"],
-    "esModuleInterop": true,
->>>>>>> 6037afa6
     "skipLibCheck": true,
     "sourceMap": true,
     "strict": true,
