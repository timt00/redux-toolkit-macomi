import type {Draft} from 'immer'
import type {
  EntityState,
  IdSelector,
  Comparer,
  EntityStateAdapter,
  Update,
  EntityId,
  DraftableEntityState,
  DraftableIdSelector,
} from './models'
import { createStateOperator } from './state_adapter'
import { createUnsortedStateAdapter } from './unsorted_state_adapter'
import {
  selectIdValue,
  ensureEntitiesArray,
  splitAddedUpdatedEntities,
} from './utils'

<<<<<<< HEAD
export function createSortedStateAdapter<T>(
  selectId: DraftableIdSelector<T>,
  sort: Comparer<T>
): EntityStateAdapter<T> {
  type R = DraftableEntityState<T>
=======
export function createSortedStateAdapter<T, Id extends EntityId>(
  selectId: IdSelector<T, Id>,
  sort: Comparer<T>
): EntityStateAdapter<T, Id> {
  type R = EntityState<T, Id>
>>>>>>> eae9bdad

  const { removeOne, removeMany, removeAll } =
    createUnsortedStateAdapter(selectId)

  function addOneMutably(entity: T, state: R): void {
    return addManyMutably([entity], state)
  }

  function addManyMutably(
    newEntities: readonly T[] | Record<Id, T>,
    state: R
  ): void {
    newEntities = ensureEntitiesArray(newEntities)

    const models = newEntities.filter(
      (model) => !(selectIdValue(model, selectId) in state.entities)
    )

    if (models.length !== 0) {
      merge(models, state)
    }
  }

  function setOneMutably(entity: T, state: R): void {
    return setManyMutably([entity], state)
  }

  function setManyMutably(
    newEntities: readonly T[] | Record<Id, T>,
    state: R
  ): void {
    newEntities = ensureEntitiesArray(newEntities)
    if (newEntities.length !== 0) {
      merge(newEntities, state)
    }
  }

  function setAllMutably(
    newEntities: readonly T[] | Record<Id, T>,
    state: R
  ): void {
    newEntities = ensureEntitiesArray(newEntities)
    state.entities = {} as Record<Id, T>
    state.ids = []

    addManyMutably(newEntities, state)
  }

  function updateOneMutably(update: Update<T, Id>, state: R): void {
    return updateManyMutably([update], state)
  }

  function updateManyMutably(
    updates: ReadonlyArray<Update<T, Id>>,
    state: R
  ): void {
    let appliedUpdates = false

    for (let update of updates) {
      const entity: T | undefined = state.entities[update.id]
      if (!entity) {
        continue
      }

      appliedUpdates = true

      Object.assign(entity, update.changes)
      const newId = selectId(entity)
      if (update.id !== newId) {
        delete state.entities[update.id]
        state.entities[newId] = entity
      }
    }

    if (appliedUpdates) {
      resortEntities(state)
    }
  }

  function upsertOneMutably(entity: T, state: R): void {
    return upsertManyMutably([entity], state)
  }

  function upsertManyMutably(
    newEntities: readonly T[] | Record<Id, T>,
    state: R
  ): void {
    const [added, updated] = splitAddedUpdatedEntities<T, Id>(
      newEntities,
      selectId,
      state
    )

    updateManyMutably(updated, state)
    addManyMutably(added, state)
  }

  function areArraysEqual(a: readonly unknown[], b: readonly unknown[]) {
    if (a.length !== b.length) {
      return false
    }

    for (let i = 0; i < a.length && i < b.length; i++) {
      if (a[i] === b[i]) {
        continue
      }
      return false
    }
    return true
  }

  function merge(models: readonly T[], state: R): void {
    // Insert/overwrite all new/updated
    models.forEach((model) => {
      state.entities[selectId(model)] = model
    })

    resortEntities(state)
  }

  function resortEntities(state: R) {
    const allEntities = Object.values(state.entities) as T[]
    allEntities.sort(sort)

    const newSortedIds = allEntities.map(selectId)
    const { ids } = state

    if (!areArraysEqual(ids, newSortedIds)) {
      state.ids = newSortedIds
    }
  }

  return {
    removeOne,
    removeMany,
    removeAll,
    addOne: createStateOperator(addOneMutably),
    updateOne: createStateOperator(updateOneMutably),
    upsertOne: createStateOperator(upsertOneMutably),
    setOne: createStateOperator(setOneMutably),
    setMany: createStateOperator(setManyMutably),
    setAll: createStateOperator(setAllMutably),
    addMany: createStateOperator(addManyMutably),
    updateMany: createStateOperator(updateManyMutably),
    upsertMany: createStateOperator(upsertManyMutably),
  }
}<|MERGE_RESOLUTION|>--- conflicted
+++ resolved
@@ -1,179 +1,171 @@
-import type {Draft} from 'immer'
-import type {
-  EntityState,
-  IdSelector,
-  Comparer,
-  EntityStateAdapter,
-  Update,
-  EntityId,
-  DraftableEntityState,
-  DraftableIdSelector,
-} from './models'
-import { createStateOperator } from './state_adapter'
-import { createUnsortedStateAdapter } from './unsorted_state_adapter'
-import {
-  selectIdValue,
-  ensureEntitiesArray,
-  splitAddedUpdatedEntities,
-} from './utils'
-
-<<<<<<< HEAD
-export function createSortedStateAdapter<T>(
-  selectId: DraftableIdSelector<T>,
-  sort: Comparer<T>
-): EntityStateAdapter<T> {
-  type R = DraftableEntityState<T>
-=======
-export function createSortedStateAdapter<T, Id extends EntityId>(
-  selectId: IdSelector<T, Id>,
-  sort: Comparer<T>
-): EntityStateAdapter<T, Id> {
-  type R = EntityState<T, Id>
->>>>>>> eae9bdad
-
-  const { removeOne, removeMany, removeAll } =
-    createUnsortedStateAdapter(selectId)
-
-  function addOneMutably(entity: T, state: R): void {
-    return addManyMutably([entity], state)
-  }
-
-  function addManyMutably(
-    newEntities: readonly T[] | Record<Id, T>,
-    state: R
-  ): void {
-    newEntities = ensureEntitiesArray(newEntities)
-
-    const models = newEntities.filter(
-      (model) => !(selectIdValue(model, selectId) in state.entities)
-    )
-
-    if (models.length !== 0) {
-      merge(models, state)
-    }
-  }
-
-  function setOneMutably(entity: T, state: R): void {
-    return setManyMutably([entity], state)
-  }
-
-  function setManyMutably(
-    newEntities: readonly T[] | Record<Id, T>,
-    state: R
-  ): void {
-    newEntities = ensureEntitiesArray(newEntities)
-    if (newEntities.length !== 0) {
-      merge(newEntities, state)
-    }
-  }
-
-  function setAllMutably(
-    newEntities: readonly T[] | Record<Id, T>,
-    state: R
-  ): void {
-    newEntities = ensureEntitiesArray(newEntities)
-    state.entities = {} as Record<Id, T>
-    state.ids = []
-
-    addManyMutably(newEntities, state)
-  }
-
-  function updateOneMutably(update: Update<T, Id>, state: R): void {
-    return updateManyMutably([update], state)
-  }
-
-  function updateManyMutably(
-    updates: ReadonlyArray<Update<T, Id>>,
-    state: R
-  ): void {
-    let appliedUpdates = false
-
-    for (let update of updates) {
-      const entity: T | undefined = state.entities[update.id]
-      if (!entity) {
-        continue
-      }
-
-      appliedUpdates = true
-
-      Object.assign(entity, update.changes)
-      const newId = selectId(entity)
-      if (update.id !== newId) {
-        delete state.entities[update.id]
-        state.entities[newId] = entity
-      }
-    }
-
-    if (appliedUpdates) {
-      resortEntities(state)
-    }
-  }
-
-  function upsertOneMutably(entity: T, state: R): void {
-    return upsertManyMutably([entity], state)
-  }
-
-  function upsertManyMutably(
-    newEntities: readonly T[] | Record<Id, T>,
-    state: R
-  ): void {
-    const [added, updated] = splitAddedUpdatedEntities<T, Id>(
-      newEntities,
-      selectId,
-      state
-    )
-
-    updateManyMutably(updated, state)
-    addManyMutably(added, state)
-  }
-
-  function areArraysEqual(a: readonly unknown[], b: readonly unknown[]) {
-    if (a.length !== b.length) {
-      return false
-    }
-
-    for (let i = 0; i < a.length && i < b.length; i++) {
-      if (a[i] === b[i]) {
-        continue
-      }
-      return false
-    }
-    return true
-  }
-
-  function merge(models: readonly T[], state: R): void {
-    // Insert/overwrite all new/updated
-    models.forEach((model) => {
-      state.entities[selectId(model)] = model
-    })
-
-    resortEntities(state)
-  }
-
-  function resortEntities(state: R) {
-    const allEntities = Object.values(state.entities) as T[]
-    allEntities.sort(sort)
-
-    const newSortedIds = allEntities.map(selectId)
-    const { ids } = state
-
-    if (!areArraysEqual(ids, newSortedIds)) {
-      state.ids = newSortedIds
-    }
-  }
-
-  return {
-    removeOne,
-    removeMany,
-    removeAll,
-    addOne: createStateOperator(addOneMutably),
-    updateOne: createStateOperator(updateOneMutably),
-    upsertOne: createStateOperator(upsertOneMutably),
-    setOne: createStateOperator(setOneMutably),
-    setMany: createStateOperator(setManyMutably),
-    setAll: createStateOperator(setAllMutably),
-    addMany: createStateOperator(addManyMutably),
-    updateMany: createStateOperator(updateManyMutably),
-    upsertMany: createStateOperator(upsertManyMutably),
-  }
-}+import type {Draft} from 'immer'
+import type {
+  EntityState,
+  IdSelector,
+  Comparer,
+  EntityStateAdapter,
+  Update,
+  EntityId,
+  DraftableEntityState,
+  DraftableIdSelector,
+} from './models'
+import { createStateOperator } from './state_adapter'
+import { createUnsortedStateAdapter } from './unsorted_state_adapter'
+import {
+  selectIdValue,
+  ensureEntitiesArray,
+  splitAddedUpdatedEntities,
+} from './utils'
+
+export function createSortedStateAdapter<T, Id extends EntityId>(
+  selectId: IdSelector<T, Id>,
+  sort: Comparer<T>
+): EntityStateAdapter<T, Id> {
+  type R = EntityState<T, Id>
+
+  const { removeOne, removeMany, removeAll } =
+    createUnsortedStateAdapter(selectId)
+
+  function addOneMutably(entity: T, state: R): void {
+    return addManyMutably([entity], state)
+  }
+
+  function addManyMutably(
+    newEntities: readonly T[] | Record<Id, T>,
+    state: R
+  ): void {
+    newEntities = ensureEntitiesArray(newEntities)
+
+    const models = newEntities.filter(
+      (model) => !(selectIdValue(model, selectId) in state.entities)
+    )
+
+    if (models.length !== 0) {
+      merge(models, state)
+    }
+  }
+
+  function setOneMutably(entity: T, state: R): void {
+    return setManyMutably([entity], state)
+  }
+
+  function setManyMutably(
+    newEntities: readonly T[] | Record<Id, T>,
+    state: R
+  ): void {
+    newEntities = ensureEntitiesArray(newEntities)
+    if (newEntities.length !== 0) {
+      merge(newEntities, state)
+    }
+  }
+
+  function setAllMutably(
+    newEntities: readonly T[] | Record<Id, T>,
+    state: R
+  ): void {
+    newEntities = ensureEntitiesArray(newEntities)
+    state.entities = {} as Record<Id, T>
+    state.ids = []
+
+    addManyMutably(newEntities, state)
+  }
+
+  function updateOneMutably(update: Update<T, Id>, state: R): void {
+    return updateManyMutably([update], state)
+  }
+
+  function updateManyMutably(
+    updates: ReadonlyArray<Update<T, Id>>,
+    state: R
+  ): void {
+    let appliedUpdates = false
+
+    for (let update of updates) {
+      const entity: T | undefined = state.entities[update.id]
+      if (!entity) {
+        continue
+      }
+
+      appliedUpdates = true
+
+      Object.assign(entity, update.changes)
+      const newId = selectId(entity)
+      if (update.id !== newId) {
+        delete state.entities[update.id]
+        state.entities[newId] = entity
+      }
+    }
+
+    if (appliedUpdates) {
+      resortEntities(state)
+    }
+  }
+
+  function upsertOneMutably(entity: T, state: R): void {
+    return upsertManyMutably([entity], state)
+  }
+
+  function upsertManyMutably(
+    newEntities: readonly T[] | Record<Id, T>,
+    state: R
+  ): void {
+    const [added, updated] = splitAddedUpdatedEntities<T, Id>(
+      newEntities,
+      selectId,
+      state
+    )
+
+    updateManyMutably(updated, state)
+    addManyMutably(added, state)
+  }
+
+  function areArraysEqual(a: readonly unknown[], b: readonly unknown[]) {
+    if (a.length !== b.length) {
+      return false
+    }
+
+    for (let i = 0; i < a.length && i < b.length; i++) {
+      if (a[i] === b[i]) {
+        continue
+      }
+      return false
+    }
+    return true
+  }
+
+  function merge(models: readonly T[], state: R): void {
+    // Insert/overwrite all new/updated
+    models.forEach((model) => {
+      state.entities[selectId(model)] = model
+    })
+
+    resortEntities(state)
+  }
+
+  function resortEntities(state: R) {
+    const allEntities = Object.values(state.entities) as T[]
+    allEntities.sort(sort)
+
+    const newSortedIds = allEntities.map(selectId)
+    const { ids } = state
+
+    if (!areArraysEqual(ids, newSortedIds)) {
+      state.ids = newSortedIds
+    }
+  }
+
+  return {
+    removeOne,
+    removeMany,
+    removeAll,
+    addOne: createStateOperator(addOneMutably),
+    updateOne: createStateOperator(updateOneMutably),
+    upsertOne: createStateOperator(upsertOneMutably),
+    setOne: createStateOperator(setOneMutably),
+    setMany: createStateOperator(setManyMutably),
+    setAll: createStateOperator(setAllMutably),
+    addMany: createStateOperator(addManyMutably),
+    updateMany: createStateOperator(updateManyMutably),
+    upsertMany: createStateOperator(upsertManyMutably),
+  }
+}