import type { Action, UnknownAction } from 'redux'
import type {
  IsUnknownOrNonInferrable,
  IfMaybeUndefined,
  IfVoid,
  IsAny,
} from './tsHelpers'
import isPlainObject from './isPlainObject'

/**
 * An action with a string type and an associated payload. This is the
 * type of action returned by `createAction()` action creators.
 *
 * @template P The type of the action's payload.
 * @template T the type used for the action type.
 * @template M The type of the action's meta (optional)
 * @template E The type of the action's error (optional)
 *
 * @public
 */
export type PayloadAction<
  P = void,
  T extends string = string,
  M = never,
  E = never
> = {
  payload: P
  type: T
} & ([M] extends [never]
  ? {}
  : {
      meta: M
    }) &
  ([E] extends [never]
    ? {}
    : {
        error: E
      })

/**
 * A "prepare" method to be used as the second parameter of `createAction`.
 * Takes any number of arguments and returns a Flux Standard Action without
 * type (will be added later) that *must* contain a payload (might be undefined).
 *
 * @public
 */
export type PrepareAction<P> =
  | ((...args: any[]) => { payload: P })
  | ((...args: any[]) => { payload: P; meta: any })
  | ((...args: any[]) => { payload: P; error: any })
  | ((...args: any[]) => { payload: P; meta: any; error: any })

/**
 * Internal version of `ActionCreatorWithPreparedPayload`. Not to be used externally.
 *
 * @internal
 */
export type _ActionCreatorWithPreparedPayload<
  PA extends PrepareAction<any> | void,
  T extends string = string
> = PA extends PrepareAction<infer P>
  ? ActionCreatorWithPreparedPayload<
      Parameters<PA>,
      P,
      T,
      ReturnType<PA> extends {
        error: infer E
      }
        ? E
        : never,
      ReturnType<PA> extends {
        meta: infer M
      }
        ? M
        : never
    >
  : void

/**
 * Basic type for all action creators.
 *
 * @inheritdoc {redux#ActionCreator}
 */
export interface BaseActionCreator<P, T extends string, M = never, E = never> {
  type: T
  match: (action: unknown) => action is PayloadAction<P, T, M, E>
}

/**
 * An action creator that takes multiple arguments that are passed
 * to a `PrepareAction` method to create the final Action.
 * @typeParam Args arguments for the action creator function
 * @typeParam P `payload` type
 * @typeParam T `type` name
 * @typeParam E optional `error` type
 * @typeParam M optional `meta` type
 *
 * @inheritdoc {redux#ActionCreator}
 *
 * @public
 */
export interface ActionCreatorWithPreparedPayload<
  Args extends unknown[],
  P,
  T extends string = string,
  E = never,
  M = never
> extends BaseActionCreator<P, T, M, E> {
  /**
   * Calling this {@link redux#ActionCreator} with `Args` will return
   * an Action with a payload of type `P` and (depending on the `PrepareAction`
   * method used) a `meta`- and `error` property of types `M` and `E` respectively.
   */
  (...args: Args): PayloadAction<P, T, M, E>
}

/**
 * An action creator of type `T` that takes an optional payload of type `P`.
 *
 * @inheritdoc {redux#ActionCreator}
 *
 * @public
 */
export interface ActionCreatorWithOptionalPayload<P, T extends string = string>
  extends BaseActionCreator<P, T> {
  /**
   * Calling this {@link redux#ActionCreator} with an argument will
   * return a {@link PayloadAction} of type `T` with a payload of `P`.
   * Calling it without an argument will return a PayloadAction with a payload of `undefined`.
   */
  (payload?: P): PayloadAction<P, T>
}

/**
 * An action creator of type `T` that takes no payload.
 *
 * @inheritdoc {redux#ActionCreator}
 *
 * @public
 */
export interface ActionCreatorWithoutPayload<T extends string = string>
  extends BaseActionCreator<undefined, T> {
  /**
   * Calling this {@link redux#ActionCreator} will
   * return a {@link PayloadAction} of type `T` with a payload of `undefined`
   */
  (noArgument: void): PayloadAction<undefined, T>
}

/**
 * An action creator of type `T` that requires a payload of type P.
 *
 * @inheritdoc {redux#ActionCreator}
 *
 * @public
 */
export interface ActionCreatorWithPayload<P, T extends string = string>
  extends BaseActionCreator<P, T> {
  /**
   * Calling this {@link redux#ActionCreator} with an argument will
   * return a {@link PayloadAction} of type `T` with a payload of `P`
   */
  (payload: P): PayloadAction<P, T>
}

/**
 * An action creator of type `T` whose `payload` type could not be inferred. Accepts everything as `payload`.
 *
 * @inheritdoc {redux#ActionCreator}
 *
 * @public
 */
export interface ActionCreatorWithNonInferrablePayload<
  T extends string = string
> extends BaseActionCreator<unknown, T> {
  /**
   * Calling this {@link redux#ActionCreator} with an argument will
   * return a {@link PayloadAction} of type `T` with a payload
   * of exactly the type of the argument.
   */
  <PT extends unknown>(payload: PT): PayloadAction<PT, T>
}

/**
 * An action creator that produces actions with a `payload` attribute.
 *
 * @typeParam P the `payload` type
 * @typeParam T the `type` of the resulting action
 * @typeParam PA if the resulting action is preprocessed by a `prepare` method, the signature of said method.
 *
 * @public
 */
export type PayloadActionCreator<
  P = void,
  T extends string = string,
  PA extends PrepareAction<P> | void = void
> = IfPrepareActionMethodProvided<
  PA,
  _ActionCreatorWithPreparedPayload<PA, T>,
  // else
  IsAny<
    P,
    ActionCreatorWithPayload<any, T>,
    IsUnknownOrNonInferrable<
      P,
      ActionCreatorWithNonInferrablePayload<T>,
      // else
      IfVoid<
        P,
        ActionCreatorWithoutPayload<T>,
        // else
        IfMaybeUndefined<
          P,
          ActionCreatorWithOptionalPayload<P, T>,
          // else
          ActionCreatorWithPayload<P, T>
        >
      >
    >
  >
>

/**
 * A utility function to create an action creator for the given action type
 * string. The action creator accepts a single argument, which will be included
 * in the action object as a field called payload. The action creator function
 * will also have its toString() overridden so that it returns the action type,
 * allowing it to be used in reducer logic that is looking for that action type.
 *
 * @param type The action type to use for created actions.
 * @param prepare (optional) a method that takes any number of arguments and returns { payload } or { payload, meta }.
 *                If this is given, the resulting action creator will pass its arguments to this method to calculate payload & meta.
 *
 * @public
 */
export function createAction<P = void, T extends string = string>(
  type: T
): PayloadActionCreator<P, T>

/**
 * A utility function to create an action creator for the given action type
 * string. The action creator accepts a single argument, which will be included
 * in the action object as a field called payload. The action creator function
 * will also have its toString() overridden so that it returns the action type,
 * allowing it to be used in reducer logic that is looking for that action type.
 *
 * @param type The action type to use for created actions.
 * @param prepare (optional) a method that takes any number of arguments and returns { payload } or { payload, meta }.
 *                If this is given, the resulting action creator will pass its arguments to this method to calculate payload & meta.
 *
 * @public
 */
export function createAction<
  PA extends PrepareAction<any>,
  T extends string = string
>(
  type: T,
  prepareAction: PA
): PayloadActionCreator<ReturnType<PA>['payload'], T, PA>

export function createAction(type: string, prepareAction?: Function): any {
  function actionCreator(...args: any[]) {
    if (prepareAction) {
      let prepared = prepareAction(...args)
      if (!prepared) {
        throw new Error('prepareAction did not return an object')
      }

      return {
        type,
        payload: prepared.payload,
        ...('meta' in prepared && { meta: prepared.meta }),
        ...('error' in prepared && { error: prepared.error }),
      }
    }
    return { type, payload: args[0] }
  }

  actionCreator.toString = () => `${type}`

  actionCreator.type = type

  actionCreator.match = (action: UnknownAction): action is PayloadAction =>
    action.type === type

  return actionCreator
}

<<<<<<< HEAD
export function isAction(action: unknown): action is Action {
  return isPlainObject(action) && 'type' in action
}

=======
/**
 * Returns true if value is a plain object with a `type` property.
 */
export function isAction(action: unknown): action is Action<unknown> {
  return isPlainObject(action) && 'type' in action
}

/**
 * Returns true if value is an action with a string type and valid Flux Standard Action keys.
 */
>>>>>>> 805379bb
export function isFSA(action: unknown): action is {
  type: string
  payload?: unknown
  error?: unknown
  meta?: unknown
} {
  return (
    isAction(action) &&
    typeof action.type === 'string' &&
    Object.keys(action).every(isValidKey)
  )
}

function isValidKey(key: string) {
  return ['type', 'payload', 'error', 'meta'].indexOf(key) > -1
}

/**
 * Returns the action type of the actions created by the passed
 * `createAction()`-generated action creator (arbitrary action creators
 * are not supported).
 *
 * @param action The action creator whose action type to get.
 * @returns The action type used by the action creator.
 *
 * @public
 */
export function getType<T extends string>(
  actionCreator: PayloadActionCreator<any, T>
): T {
  return `${actionCreator}` as T
}

// helper types for more readable typings

type IfPrepareActionMethodProvided<
  PA extends PrepareAction<any> | void,
  True,
  False
> = PA extends (...args: any[]) => any ? True : False<|MERGE_RESOLUTION|>--- conflicted
+++ resolved
@@ -286,12 +286,6 @@
   return actionCreator
 }
 
-<<<<<<< HEAD
-export function isAction(action: unknown): action is Action {
-  return isPlainObject(action) && 'type' in action
-}
-
-=======
 /**
  * Returns true if value is a plain object with a `type` property.
  */
@@ -302,7 +296,6 @@
 /**
  * Returns true if value is an action with a string type and valid Flux Standard Action keys.
  */
->>>>>>> 805379bb
 export function isFSA(action: unknown): action is {
   type: string
   payload?: unknown
