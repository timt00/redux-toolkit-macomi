import type {
  Reducer,
  ReducersMapObject,
  Middleware,
  Action,
  AnyAction,
  StoreEnhancer,
  Store,
  Dispatch,
} from 'redux'
import { createStore, compose, applyMiddleware, combineReducers } from 'redux'
import type { DevToolsEnhancerOptions as DevToolsOptions } from './devtoolsExtension'
import { composeWithDevTools } from './devtoolsExtension'

import isPlainObject from './isPlainObject'
import type {
  ThunkMiddlewareFor,
  CurriedGetDefaultMiddleware,
} from './getDefaultMiddleware'
import { curryGetDefaultMiddleware } from './getDefaultMiddleware'
import type {
  ExtractDispatchExtensions,
  ExtractStoreExtensions,
  ExtractStateExtensions,
} from './tsHelpers'
import { EnhancerArray } from './utils'

const IS_PRODUCTION = process.env.NODE_ENV === 'production'

/**
 * Callback function type, to be used in `ConfigureStoreOptions.enhancers`
 *
 * @public
 */
export type ConfigureEnhancersCallback<E extends Enhancers = Enhancers> = (
<<<<<<< HEAD
  defaultEnhancers: readonly StoreEnhancer[]
) => [...E]
=======
  defaultEnhancers: EnhancerArray<[StoreEnhancer<{}, {}>]>
) => E
>>>>>>> d3bb412e

/**
 * Options for `configureStore()`.
 *
 * @public
 */
export interface ConfigureStoreOptions<
  S = any,
  A extends Action = AnyAction,
  M extends Middlewares<S> = Middlewares<S>,
  E extends Enhancers = Enhancers,
  P = S
> {
  /**
   * A single reducer function that will be used as the root reducer, or an
   * object of slice reducers that will be passed to `combineReducers()`.
   */
  reducer: Reducer<S, A, P> | ReducersMapObject<S, A, P>

  /**
   * An array of Redux middleware to install. If not supplied, defaults to
   * the set of middleware returned by `getDefaultMiddleware()`.
   *
   * @example `middleware: (gDM) => gDM().concat(logger, apiMiddleware, yourCustomMiddleware)`
   * @see https://redux-toolkit.js.org/api/getDefaultMiddleware#intended-usage
   */
  middleware?: ((getDefaultMiddleware: CurriedGetDefaultMiddleware<S>) => M) | M

  /**
   * Whether to enable Redux DevTools integration. Defaults to `true`.
   *
   * Additional configuration can be done by passing Redux DevTools options
   */
  devTools?: boolean | DevToolsOptions

  /**
   * The initial state, same as Redux's createStore.
   * You may optionally specify it to hydrate the state
   * from the server in universal apps, or to restore a previously serialized
   * user session. If you use `combineReducers()` to produce the root reducer
   * function (either directly or indirectly by passing an object as `reducer`),
   * this must be an object with the same shape as the reducer map keys.
   */
  // we infer here, and instead complain if the reducer doesn't match
  preloadedState?: P

  /**
   * The store enhancers to apply. See Redux's `createStore()`.
   * All enhancers will be included before the DevTools Extension enhancer.
   * If you need to customize the order of enhancers, supply a callback
   * function that will receive the original array (ie, `[applyMiddleware]`),
   * and should return a new array (such as `[applyMiddleware, offline]`).
   * If you only need to add middleware, you can use the `middleware` parameter instead.
   */
  enhancers?: E | ConfigureEnhancersCallback<E>
}

type Middlewares<S> = ReadonlyArray<Middleware<{}, S>>

type Enhancers = ReadonlyArray<StoreEnhancer>

export interface ToolkitStore<
  S = any,
  A extends Action = AnyAction,
  M extends Middlewares<S> = Middlewares<S>
> extends Store<S, A> {
  /**
   * The `dispatch` method of your store, enhanced by all its middlewares.
   *
   * @inheritdoc
   */
  dispatch: ExtractDispatchExtensions<M> & Dispatch<A>
}

/**
 * A Redux store returned by `configureStore()`. Supports dispatching
 * side-effectful _thunks_ in addition to plain actions.
 *
 * @public
 */
export type EnhancedStore<
  S = any,
  A extends Action = AnyAction,
  M extends Middlewares<S> = Middlewares<S>,
  E extends Enhancers = Enhancers
> = ToolkitStore<S & ExtractStateExtensions<E>, A, M> &
  ExtractStoreExtensions<E>

/**
 * A friendly abstraction over the standard Redux `createStore()` function.
 *
 * @param options The store configuration.
 * @returns A configured Redux store.
 *
 * @public
 */
export function configureStore<
  S = any,
  A extends Action = AnyAction,
  M extends Middlewares<S> = [ThunkMiddlewareFor<S>],
  E extends Enhancers = [StoreEnhancer],
  P = S
>(options: ConfigureStoreOptions<S, A, M, E, P>): EnhancedStore<S, A, M, E> {
  const curriedGetDefaultMiddleware = curryGetDefaultMiddleware<S>()

  const {
    reducer = undefined,
    middleware = curriedGetDefaultMiddleware(),
    devTools = true,
    preloadedState = undefined,
    enhancers = undefined,
  } = options || {}

  let rootReducer: Reducer<S, A, P>

  if (typeof reducer === 'function') {
    rootReducer = reducer
  } else if (isPlainObject(reducer)) {
    rootReducer = combineReducers(reducer) as unknown as Reducer<S, A, P>
  } else {
    throw new Error(
      '"reducer" is a required argument, and must be a function or an object of functions that can be passed to combineReducers'
    )
  }

  let finalMiddleware = middleware
  if (typeof finalMiddleware === 'function') {
    finalMiddleware = finalMiddleware(curriedGetDefaultMiddleware)

    if (!IS_PRODUCTION && !Array.isArray(finalMiddleware)) {
      throw new Error(
        'when using a middleware builder function, an array of middleware must be returned'
      )
    }
  }
  if (
    !IS_PRODUCTION &&
    finalMiddleware.some((item: any) => typeof item !== 'function')
  ) {
    throw new Error(
      'each middleware provided to configureStore must be a function'
    )
  }

  const middlewareEnhancer: StoreEnhancer = applyMiddleware(...finalMiddleware)

  let finalCompose = compose

  if (devTools) {
    finalCompose = composeWithDevTools({
      // Enable capture of stack traces for dispatched Redux actions
      trace: !IS_PRODUCTION,
      ...(typeof devTools === 'object' && devTools),
    })
  }

  const defaultEnhancers = new EnhancerArray(middlewareEnhancer)
  let storeEnhancers: Enhancers = defaultEnhancers

  if (Array.isArray(enhancers)) {
    storeEnhancers = [middlewareEnhancer, ...enhancers]
  } else if (typeof enhancers === 'function') {
    storeEnhancers = enhancers(defaultEnhancers)
  }

  const composedEnhancer = finalCompose(...storeEnhancers) as StoreEnhancer<any>

  return createStore(rootReducer, preloadedState, composedEnhancer)
}<|MERGE_RESOLUTION|>--- conflicted
+++ resolved
@@ -33,13 +33,8 @@
  * @public
  */
 export type ConfigureEnhancersCallback<E extends Enhancers = Enhancers> = (
-<<<<<<< HEAD
-  defaultEnhancers: readonly StoreEnhancer[]
-) => [...E]
-=======
   defaultEnhancers: EnhancerArray<[StoreEnhancer<{}, {}>]>
 ) => E
->>>>>>> d3bb412e
 
 /**
  * Options for `configureStore()`.
