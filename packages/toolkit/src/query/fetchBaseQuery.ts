--- conflicted
+++ resolved
@@ -113,7 +113,7 @@
       BaseQueryApi,
       'getState' | 'extra' | 'endpoint' | 'type' | 'forced'
     >,
-    args: string | FetchArgs
+    args: string | FetchArgs,
   ) => MaybePromise<Headers | void>
   fetchFn?: (
     input: RequestInfo,
@@ -213,13 +213,8 @@
       'Warning: `fetch` is not available. Please supply a custom `fetchFn` property to use `fetchBaseQuery` on SSR environments.',
     )
   }
-<<<<<<< HEAD
   return async (args, api) => {
-    const { signal, getState, extra, endpoint, forced, type } = api
-=======
-  return async (arg, api) => {
     const { getState, extra, endpoint, forced, type } = api
->>>>>>> 8178e7f9
     let meta: FetchBaseQueryMeta | undefined
     let {
       url,
@@ -229,19 +224,16 @@
       validateStatus = globalValidateStatus ?? defaultValidateStatus,
       timeout = defaultTimeout,
       ...rest
-<<<<<<< HEAD
     } = typeof args == 'string' ? { url: args } : args
-=======
-    } = typeof arg == 'string' ? { url: arg } : arg
-
-    let abortController: AbortController | undefined, signal = api.signal
+
+    let abortController: AbortController | undefined,
+      signal = api.signal
     if (timeout) {
       abortController = new AbortController()
       api.signal.addEventListener('abort', abortController.abort)
       signal = abortController.signal
     }
 
->>>>>>> 8178e7f9
     let config: RequestInit = {
       ...baseFetchOptions,
       signal,
@@ -250,13 +242,17 @@
 
     headers = new Headers(stripUndefined(headers))
     config.headers =
-      (await prepareHeaders(headers, {
-        getState,
-        extra,
-        endpoint,
-        forced,
-        type,
-      }, args)) || headers
+      (await prepareHeaders(
+        headers,
+        {
+          getState,
+          extra,
+          endpoint,
+          forced,
+          type,
+        },
+        args,
+      )) || headers
 
     // Only set the content-type to json if appropriate. Will not be true for FormData, ArrayBuffer, Blob, etc.
     const isJsonifiable = (body: any) =>
@@ -307,7 +303,10 @@
       }
     } finally {
       if (timeoutId) clearTimeout(timeoutId)
-      abortController?.signal.removeEventListener('abort', abortController.abort)
+      abortController?.signal.removeEventListener(
+        'abort',
+        abortController.abort,
+      )
     }
     const responseClone = response.clone()
 
