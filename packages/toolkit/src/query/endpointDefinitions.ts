--- conflicted
+++ resolved
@@ -1,4 +1,3 @@
-import type { ThunkDispatch, UnknownAction } from '@reduxjs/toolkit'
 import type { SerializeQueryArgs } from './defaultSerializeQueryArgs'
 import type { QuerySubState, RootState } from './core/apiState'
 import type {
@@ -230,23 +229,6 @@
   | ReadonlyArray<TagDescription<TagTypes>>
   | GetResultDescriptionFn<TagTypes, ResultType, QueryArg, ErrorType, MetaType>
 
-<<<<<<< HEAD
-/** @deprecated please use `onQueryStarted` instead */
-export interface QueryApi<ReducerPath extends string, Context extends {}> {
-  /** @deprecated please use `onQueryStarted` instead */
-  dispatch: ThunkDispatch<any, any, UnknownAction>
-  /** @deprecated please use `onQueryStarted` instead */
-  getState(): RootState<any, any, ReducerPath>
-  /** @deprecated please use `onQueryStarted` instead */
-  extra: unknown
-  /** @deprecated please use `onQueryStarted` instead */
-  requestId: string
-  /** @deprecated please use `onQueryStarted` instead */
-  context: Context
-}
-
-=======
->>>>>>> c003aa99
 export interface QueryTypes<
   QueryArg,
   BaseQuery extends BaseQueryFn,
