--- conflicted
+++ resolved
@@ -1,12 +1,7 @@
 import type { InternalHandlerBuilder } from './types'
 import type { SubscriptionState } from '../apiState'
 import { produceWithPatches } from 'immer'
-<<<<<<< HEAD
 import type { Action } from '@reduxjs/toolkit'
-=======
-import type { AnyAction } from '@reduxjs/toolkit'
-import { createSlice, PayloadAction } from '@reduxjs/toolkit'
->>>>>>> 04540b3f
 
 export const buildBatchedActionsHandler: InternalHandlerBuilder<
   [actionShouldContinue: boolean, subscriptionExists: boolean]
