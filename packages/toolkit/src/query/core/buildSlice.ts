import type { PayloadAction, UnknownAction } from '@reduxjs/toolkit'
import {
  combineReducers,
  createAction,
  createSlice,
  isAnyOf,
  isFulfilled,
  isRejectedWithValue,
  createNextState,
  prepareAutoBatched,
} from './rtkImports'
import type {
  QuerySubstateIdentifier,
  QuerySubState,
  MutationSubstateIdentifier,
  MutationSubState,
  MutationState,
  QueryState,
  InvalidationState,
  Subscribers,
  QueryCacheKey,
  SubscriptionState,
  ConfigState,
} from './apiState'
import { QueryStatus } from './apiState'
import type { MutationThunk, QueryThunk, RejectedAction } from './buildThunks'
import { calculateProvidedByThunk } from './buildThunks'
import type {
  AssertTagTypes,
  EndpointDefinitions,
  FullTagDescription,
  QueryDefinition,
} from '../endpointDefinitions'
import type { Patch } from 'immer'
import { isDraft } from 'immer'
import { applyPatches, original } from 'immer'
import { onFocus, onFocusLost, onOffline, onOnline } from './setupListeners'
import {
  isDocumentVisible,
  isOnline,
  copyWithStructuralSharing,
} from '../utils'
import type { ApiContext } from '../apiTypes'
import { isUpsertQuery } from './buildInitiate'

function updateQuerySubstateIfExists(
  state: QueryState<any>,
  queryCacheKey: QueryCacheKey,
  update: (substate: QuerySubState<any>) => void
) {
  const substate = state[queryCacheKey]
  if (substate) {
    update(substate)
  }
}

export function getMutationCacheKey(
  id:
    | MutationSubstateIdentifier
    | { requestId: string; arg: { fixedCacheKey?: string | undefined } }
): string
export function getMutationCacheKey(id: {
  fixedCacheKey?: string
  requestId?: string
}): string | undefined

export function getMutationCacheKey(
  id:
    | { fixedCacheKey?: string; requestId?: string }
    | MutationSubstateIdentifier
    | { requestId: string; arg: { fixedCacheKey?: string | undefined } }
): string | undefined {
  return ('arg' in id ? id.arg.fixedCacheKey : id.fixedCacheKey) ?? id.requestId
}

function updateMutationSubstateIfExists(
  state: MutationState<any>,
  id:
    | MutationSubstateIdentifier
    | { requestId: string; arg: { fixedCacheKey?: string | undefined } },
  update: (substate: MutationSubState<any>) => void
) {
  const substate = state[getMutationCacheKey(id)]
  if (substate) {
    update(substate)
  }
}

const initialState = {} as any

export function buildSlice({
  reducerPath,
  queryThunk,
  mutationThunk,
  context: {
    endpointDefinitions: definitions,
    apiUid,
    extractRehydrationInfo,
    hasRehydrationInfo,
  },
  assertTagType,
  config,
}: {
  reducerPath: string
  queryThunk: QueryThunk
  mutationThunk: MutationThunk
  context: ApiContext<EndpointDefinitions>
  assertTagType: AssertTagTypes
  config: Omit<
    ConfigState<string>,
    'online' | 'focused' | 'middlewareRegistered'
  >
}) {
  const resetApiState = createAction(`${reducerPath}/resetApiState`)
  const querySlice = createSlice({
    name: `${reducerPath}/queries`,
    initialState: initialState as QueryState<any>,
    reducers: {
      removeQueryResult: {
        reducer(
          draft,
          { payload: { queryCacheKey } }: PayloadAction<QuerySubstateIdentifier>
        ) {
          delete draft[queryCacheKey]
        },
        prepare: prepareAutoBatched<QuerySubstateIdentifier>(),
      },
      queryResultPatched: {
        reducer(
          draft,
          {
            payload: { queryCacheKey, patches },
          }: PayloadAction<
            QuerySubstateIdentifier & { patches: readonly Patch[] }
          >
        ) {
          updateQuerySubstateIfExists(draft, queryCacheKey, (substate) => {
            substate.data = applyPatches(substate.data as any, patches.concat())
          })
        },
        prepare: prepareAutoBatched<
          QuerySubstateIdentifier & { patches: readonly Patch[] }
        >(),
      },
    },
    extraReducers(builder) {
      builder
        .addCase(queryThunk.pending, (draft, { meta, meta: { arg } }) => {
          const upserting = isUpsertQuery(arg)
          if (arg.subscribe || upserting) {
            // only initialize substate if we want to subscribe to it
            draft[arg.queryCacheKey] ??= {
              status: QueryStatus.uninitialized,
              endpointName: arg.endpointName,
            }
          }

          updateQuerySubstateIfExists(draft, arg.queryCacheKey, (substate) => {
            substate.status = QueryStatus.pending

            substate.requestId =
              upserting && substate.requestId
                ? // for `upsertQuery` **updates**, keep the current `requestId`
                  substate.requestId
                : // for normal queries or `upsertQuery` **inserts** always update the `requestId`
                  meta.requestId
            if (arg.originalArgs !== undefined) {
              substate.originalArgs = arg.originalArgs
            }
            substate.startedTimeStamp = meta.startedTimeStamp
          })
        })
        .addCase(queryThunk.fulfilled, (draft, { meta, payload }) => {
          updateQuerySubstateIfExists(
            draft,
            meta.arg.queryCacheKey,
            (substate) => {
              if (
                substate.requestId !== meta.requestId &&
                !isUpsertQuery(meta.arg)
              )
                return
              const { merge } = definitions[
                meta.arg.endpointName
              ] as QueryDefinition<any, any, any, any>
              substate.status = QueryStatus.fulfilled

              if (merge) {
                if (substate.data !== undefined) {
                  const { fulfilledTimeStamp, arg, baseQueryMeta, requestId } =
                    meta
                  // There's existing cache data. Let the user merge it in themselves.
                  // We're already inside an Immer-powered reducer, and the user could just mutate `substate.data`
                  // themselves inside of `merge()`. But, they might also want to return a new value.
                  // Try to let Immer figure that part out, save the result, and assign it to `substate.data`.
                  let newData = createNextState(
                    substate.data,
                    (draftSubstateData) => {
                      // As usual with Immer, you can mutate _or_ return inside here, but not both
                      return merge(draftSubstateData, payload, {
                        arg: arg.originalArgs,
                        baseQueryMeta,
                        fulfilledTimeStamp,
                        requestId,
                      })
                    }
                  )
                  substate.data = newData
                } else {
                  // Presumably a fresh request. Just cache the response data.
                  substate.data = payload
                }
              } else {
                // Assign or safely update the cache data.
                substate.data =
                  definitions[meta.arg.endpointName].structuralSharing ?? true
                    ? copyWithStructuralSharing(
                        isDraft(substate.data)
                          ? original(substate.data)
                          : substate.data,
                        payload
                      )
                    : payload
              }

              delete substate.error
              substate.fulfilledTimeStamp = meta.fulfilledTimeStamp
            }
          )
        })
        .addCase(
          queryThunk.rejected,
          (draft, { meta: { condition, arg, requestId }, error, payload }) => {
            updateQuerySubstateIfExists(
              draft,
              arg.queryCacheKey,
              (substate) => {
                if (condition) {
                  // request was aborted due to condition (another query already running)
                } else {
                  // request failed
                  if (substate.requestId !== requestId) return
                  substate.status = QueryStatus.rejected
                  substate.error = (payload ?? error) as any
                }
              }
            )
          }
        )
        .addMatcher(hasRehydrationInfo, (draft, action) => {
          const { queries } = extractRehydrationInfo(action)!
          for (const [key, entry] of Object.entries(queries)) {
            if (
              // do not rehydrate entries that were currently in flight.
              entry?.status === QueryStatus.fulfilled ||
              entry?.status === QueryStatus.rejected
            ) {
              draft[key] = entry
            }
          }
        })
    },
  })
  const mutationSlice = createSlice({
    name: `${reducerPath}/mutations`,
    initialState: initialState as MutationState<any>,
    reducers: {
      removeMutationResult: {
        reducer(draft, { payload }: PayloadAction<MutationSubstateIdentifier>) {
          const cacheKey = getMutationCacheKey(payload)
          if (cacheKey in draft) {
            delete draft[cacheKey]
          }
        },
        prepare: prepareAutoBatched<MutationSubstateIdentifier>(),
      },
    },
    extraReducers(builder) {
      builder
        .addCase(
          mutationThunk.pending,
          (draft, { meta, meta: { requestId, arg, startedTimeStamp } }) => {
            if (!arg.track) return

            draft[getMutationCacheKey(meta)] = {
              requestId,
              status: QueryStatus.pending,
              endpointName: arg.endpointName,
              startedTimeStamp,
            }
          }
        )
        .addCase(mutationThunk.fulfilled, (draft, { payload, meta }) => {
          if (!meta.arg.track) return

          updateMutationSubstateIfExists(draft, meta, (substate) => {
            if (substate.requestId !== meta.requestId) return
            substate.status = QueryStatus.fulfilled
            substate.data = payload
            substate.fulfilledTimeStamp = meta.fulfilledTimeStamp
          })
        })
        .addCase(mutationThunk.rejected, (draft, { payload, error, meta }) => {
          if (!meta.arg.track) return

          updateMutationSubstateIfExists(draft, meta, (substate) => {
            if (substate.requestId !== meta.requestId) return

            substate.status = QueryStatus.rejected
            substate.error = (payload ?? error) as any
          })
        })
        .addMatcher(hasRehydrationInfo, (draft, action) => {
          const { mutations } = extractRehydrationInfo(action)!
          for (const [key, entry] of Object.entries(mutations)) {
            if (
              // do not rehydrate entries that were currently in flight.
              (entry?.status === QueryStatus.fulfilled ||
                entry?.status === QueryStatus.rejected) &&
              // only rehydrate endpoints that were persisted using a `fixedCacheKey`
              key !== entry?.requestId
            ) {
              draft[key] = entry
            }
          }
        })
    },
  })

  const invalidationSlice = createSlice({
    name: `${reducerPath}/invalidation`,
    initialState: initialState as InvalidationState<string>,
    reducers: {
      updateProvidedBy: {
        reducer(
          draft,
          action: PayloadAction<{
            queryCacheKey: QueryCacheKey
            providedTags: readonly FullTagDescription<string>[]
          }>
        ) {
          const { queryCacheKey, providedTags } = action.payload

          for (const tagTypeSubscriptions of Object.values(draft)) {
            for (const idSubscriptions of Object.values(tagTypeSubscriptions)) {
              const foundAt = idSubscriptions.indexOf(queryCacheKey)
              if (foundAt !== -1) {
                idSubscriptions.splice(foundAt, 1)
              }
            }
          }

          for (const { type, id } of providedTags) {
            const subscribedQueries = ((draft[type] ??= {})[
              id || '__internal_without_id'
            ] ??= [])
            const alreadySubscribed = subscribedQueries.includes(queryCacheKey)
            if (!alreadySubscribed) {
              subscribedQueries.push(queryCacheKey)
            }
          }
        },
        prepare: prepareAutoBatched<{
          queryCacheKey: QueryCacheKey
          providedTags: readonly FullTagDescription<string>[]
        }>(),
      },
    },
    extraReducers(builder) {
      builder
        .addCase(
          querySlice.actions.removeQueryResult,
          (draft, { payload: { queryCacheKey } }) => {
            for (const tagTypeSubscriptions of Object.values(draft)) {
              for (const idSubscriptions of Object.values(
                tagTypeSubscriptions
              )) {
                const foundAt = idSubscriptions.indexOf(queryCacheKey)
                if (foundAt !== -1) {
                  idSubscriptions.splice(foundAt, 1)
                }
              }
            }
          }
        )
        .addMatcher(hasRehydrationInfo, (draft, action) => {
          const { provided } = extractRehydrationInfo(action)!
          for (const [type, incomingTags] of Object.entries(provided)) {
            for (const [id, cacheKeys] of Object.entries(incomingTags)) {
              const subscribedQueries = ((draft[type] ??= {})[
                id || '__internal_without_id'
              ] ??= [])
              for (const queryCacheKey of cacheKeys) {
                const alreadySubscribed =
                  subscribedQueries.includes(queryCacheKey)
                if (!alreadySubscribed) {
                  subscribedQueries.push(queryCacheKey)
                }
              }
            }
          }
        })
        .addMatcher(
          isAnyOf(isFulfilled(queryThunk), isRejectedWithValue(queryThunk)),
          (draft, action) => {
            const providedTags = calculateProvidedByThunk(
              action,
              'providesTags',
              definitions,
              assertTagType
            )
            const { queryCacheKey } = action.meta.arg

            invalidationSlice.caseReducers.updateProvidedBy(
              draft,
              invalidationSlice.actions.updateProvidedBy({
                queryCacheKey,
                providedTags,
              })
            )
          }
        )
    },
  })

  // Dummy slice to generate actions
  const subscriptionSlice = createSlice({
    name: `${reducerPath}/subscriptions`,
    initialState: initialState as SubscriptionState,
    reducers: {
      updateSubscriptionOptions(
        d,
        a: PayloadAction<
          {
            endpointName: string
            requestId: string
            options: Subscribers[number]
          } & QuerySubstateIdentifier
        >
      ) {
        // Dummy
      },
      unsubscribeQueryResult(
        d,
        a: PayloadAction<{ requestId: string } & QuerySubstateIdentifier>
      ) {
        // Dummy
      },
      internal_probeSubscription(
        d,
        a: PayloadAction<{ queryCacheKey: string; requestId: string }>
      ) {
        // dummy
      },
    },
  })

  const internalSubscriptionsSlice = createSlice({
    name: `${reducerPath}/internalSubscriptions`,
    initialState: initialState as SubscriptionState,
    reducers: {
      subscriptionsUpdated: {
        reducer(state, action: PayloadAction<Patch[]>) {
          return applyPatches(state, action.payload)
        },
        prepare: prepareAutoBatched<Patch[]>(),
      },
    },
  })

  const configSlice = createSlice({
    name: `${reducerPath}/config`,
    initialState: {
      online: isOnline(),
      focused: isDocumentVisible(),
      middlewareRegistered: false,
      ...config,
    } as ConfigState<string>,
    reducers: {
      middlewareRegistered(state, { payload }: PayloadAction<string>) {
        state.middlewareRegistered =
          state.middlewareRegistered === 'conflict' || apiUid !== payload
            ? 'conflict'
            : true
      },
    },
    extraReducers: (builder) => {
      builder
        .addCase(onOnline, (state) => {
          state.online = true
        })
        .addCase(onOffline, (state) => {
          state.online = false
        })
        .addCase(onFocus, (state) => {
          state.focused = true
        })
        .addCase(onFocusLost, (state) => {
          state.focused = false
        })
        // update the state to be a new object to be picked up as a "state change"
        // by redux-persist's `autoMergeLevel2`
        .addMatcher(hasRehydrationInfo, (draft) => ({ ...draft }))
    },
  })

  const combinedReducer = combineReducers({
    queries: querySlice.reducer,
    mutations: mutationSlice.reducer,
    provided: invalidationSlice.reducer,
    subscriptions: internalSubscriptionsSlice.reducer,
    config: configSlice.reducer,
  })

  const reducer: typeof combinedReducer = (state, action) =>
    combinedReducer(resetApiState.match(action) ? undefined : state, action)

  const actions = {
    ...configSlice.actions,
    ...querySlice.actions,
    ...subscriptionSlice.actions,
    ...internalSubscriptionsSlice.actions,
    ...mutationSlice.actions,
<<<<<<< HEAD
=======
    ...invalidationSlice.actions,
    /** @deprecated has been renamed to `removeMutationResult` */
    unsubscribeMutationResult: mutationSlice.actions.removeMutationResult,
>>>>>>> e351a09a
    resetApiState,
  }

  return { reducer, actions }
}
export type SliceActions = ReturnType<typeof buildSlice>['actions']<|MERGE_RESOLUTION|>--- conflicted
+++ resolved
@@ -521,12 +521,7 @@
     ...subscriptionSlice.actions,
     ...internalSubscriptionsSlice.actions,
     ...mutationSlice.actions,
-<<<<<<< HEAD
-=======
     ...invalidationSlice.actions,
-    /** @deprecated has been renamed to `removeMutationResult` */
-    unsubscribeMutationResult: mutationSlice.actions.removeMutationResult,
->>>>>>> e351a09a
     resetApiState,
   }
 
