--- conflicted
+++ resolved
@@ -35,11 +35,7 @@
    */
   baseQuery: BaseQuery
   /**
-<<<<<<< HEAD
-   * An array of string tag type names. Specifying tag types is optional, but you should define them so that they can be used for caching and invalidation. When defining a tag type, you will be able to [provide](../../rtk-query/usage/automated-refetching#providing-tags) them with `provides` and [invalidate](../../rtk-query/usage/automated-refetching#invalidating-tags) them with `invalidates` when configuring [endpoints](#endpoints).
-=======
-   * An array of string tag type names. Specifying tag types is optional, but you should define them so that they can be used for caching and invalidation. When defining an tag type, you will be able to [provide](../../rtk-query/usage/automated-refetching#providing-tags) them with `providesTags` and [invalidate](../../rtk-query/usage/automated-refetching#invalidating-tags) them with `invalidatesTags` when configuring [endpoints](#endpoints).
->>>>>>> c10f8f25
+   * An array of string tag type names. Specifying tag types is optional, but you should define them so that they can be used for caching and invalidation. When defining a tag type, you will be able to [provide](../../rtk-query/usage/automated-refetching#providing-tags) them with `providesTags` and [invalidate](../../rtk-query/usage/automated-refetching#invalidating-tags) them with `invalidatesTags` when configuring [endpoints](#endpoints).
    *
    * @example
    *
