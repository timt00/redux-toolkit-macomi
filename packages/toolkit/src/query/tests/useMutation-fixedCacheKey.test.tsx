import { createApi } from '@reduxjs/toolkit/query/react'
import {
  act,
  getByTestId,
  render,
  screen,
  waitFor,
} from '@testing-library/react'
<<<<<<< HEAD
import React from 'react'
import { vi } from 'vitest'
import { setupApiStore, waitMs } from '../../tests/utils/helpers'
=======
import { delay } from 'msw'
import React from 'react'
import { vi } from 'vitest'
import { setupApiStore } from './helpers'
>>>>>>> 8857a14a

describe('fixedCacheKey', () => {
  const onNewCacheEntry = vi.fn()

  const api = createApi({
    async baseQuery(arg: string | Promise<string>) {
      return { data: await arg }
    },
    endpoints: (build) => ({
      send: build.mutation<string, string | Promise<string>>({
        query: (arg) => arg,
      }),
    }),
  })
  const storeRef = setupApiStore(api)

  function Component({
    name,
    fixedCacheKey,
    value = name,
  }: {
    name: string
    fixedCacheKey?: string
    value?: string | Promise<string>
  }) {
    const [trigger, result] = api.endpoints.send.useMutation({ fixedCacheKey })

    return (
      <div data-testid={name}>
        <div data-testid="status">{result.status}</div>
        <div data-testid="data">{result.data}</div>
        <div data-testid="originalArgs">{String(result.originalArgs)}</div>
        <button data-testid="trigger" onClick={() => trigger(value)}>
          trigger
        </button>
        <button data-testid="reset" onClick={result.reset}>
          reset
        </button>
      </div>
    )
  }

  test('two mutations without `fixedCacheKey` do not influence each other', async () => {
    render(
      <>
        <Component name="C1" />
        <Component name="C2" />
      </>,
      { wrapper: storeRef.wrapper }
    )
    const c1 = screen.getByTestId('C1')
    const c2 = screen.getByTestId('C2')
    expect(getByTestId(c1, 'status').textContent).toBe('uninitialized')
    expect(getByTestId(c2, 'status').textContent).toBe('uninitialized')

    act(() => {
      getByTestId(c1, 'trigger').click()
    })

    await waitFor(() =>
      expect(getByTestId(c1, 'status').textContent).toBe('fulfilled')
    )
    expect(getByTestId(c1, 'data').textContent).toBe('C1')
    expect(getByTestId(c2, 'status').textContent).toBe('uninitialized')
  })

  test('two mutations with the same `fixedCacheKey` do influence each other', async () => {
    render(
      <>
        <Component name="C1" fixedCacheKey="test" />
        <Component name="C2" fixedCacheKey="test" />
      </>,
      { wrapper: storeRef.wrapper }
    )
    const c1 = screen.getByTestId('C1')
    const c2 = screen.getByTestId('C2')
    expect(getByTestId(c1, 'status').textContent).toBe('uninitialized')
    expect(getByTestId(c2, 'status').textContent).toBe('uninitialized')

    act(() => {
      getByTestId(c1, 'trigger').click()
    })

    await waitFor(() => {
      expect(getByTestId(c1, 'status').textContent).toBe('fulfilled')
      expect(getByTestId(c1, 'data').textContent).toBe('C1')
      expect(getByTestId(c2, 'status').textContent).toBe('fulfilled')
      expect(getByTestId(c2, 'data').textContent).toBe('C1')
    })

    // test reset from the other component
    act(() => {
      getByTestId(c2, 'reset').click()
    })
    await waitFor(() => {
      expect(getByTestId(c1, 'status').textContent).toBe('uninitialized')
      expect(getByTestId(c1, 'data').textContent).toBe('')
      expect(getByTestId(c2, 'status').textContent).toBe('uninitialized')
      expect(getByTestId(c2, 'data').textContent).toBe('')
    })
  })

  test('resetting from the component that triggered the mutation resets for each shared result', async () => {
    render(
      <>
        <Component name="C1" fixedCacheKey="test-A" />
        <Component name="C2" fixedCacheKey="test-A" />
        <Component name="C3" fixedCacheKey="test-B" />
        <Component name="C4" fixedCacheKey="test-B" />
      </>,
      { wrapper: storeRef.wrapper }
    )
    const c1 = screen.getByTestId('C1')
    const c2 = screen.getByTestId('C2')
    const c3 = screen.getByTestId('C3')
    const c4 = screen.getByTestId('C4')
    expect(getByTestId(c1, 'status').textContent).toBe('uninitialized')
    expect(getByTestId(c2, 'status').textContent).toBe('uninitialized')
    expect(getByTestId(c3, 'status').textContent).toBe('uninitialized')
    expect(getByTestId(c4, 'status').textContent).toBe('uninitialized')

    // trigger with a component using the first cache key

    act(() => {
      getByTestId(c1, 'trigger').click()
    })

    await waitFor(() =>
      expect(getByTestId(c1, 'status').textContent).toBe('fulfilled')
    )

    // the components with the first cache key should be affected
    expect(getByTestId(c1, 'data').textContent).toBe('C1')
    expect(getByTestId(c2, 'status').textContent).toBe('fulfilled')
    expect(getByTestId(c2, 'data').textContent).toBe('C1')
    expect(getByTestId(c2, 'status').textContent).toBe('fulfilled')

    // the components with the second cache key should be unaffected
    expect(getByTestId(c3, 'data').textContent).toBe('')
    expect(getByTestId(c3, 'status').textContent).toBe('uninitialized')
    expect(getByTestId(c4, 'data').textContent).toBe('')
    expect(getByTestId(c4, 'status').textContent).toBe('uninitialized')

    // trigger with a component using the second cache key

    act(() => {
      getByTestId(c3, 'trigger').click()
    })

    await waitFor(() =>
      expect(getByTestId(c3, 'status').textContent).toBe('fulfilled')
    )

    // the components with the first cache key should be unaffected
    await waitFor(() => {
      expect(getByTestId(c1, 'data').textContent).toBe('C1')
      expect(getByTestId(c2, 'status').textContent).toBe('fulfilled')
      expect(getByTestId(c2, 'data').textContent).toBe('C1')
      expect(getByTestId(c2, 'status').textContent).toBe('fulfilled')

      // the component with the second cache key should be affected
      expect(getByTestId(c3, 'data').textContent).toBe('C3')
      expect(getByTestId(c3, 'status').textContent).toBe('fulfilled')
      expect(getByTestId(c4, 'data').textContent).toBe('C3')
      expect(getByTestId(c4, 'status').textContent).toBe('fulfilled')
    })

    // test reset from the component that triggered the mutation for the first cache key

    act(() => {
      getByTestId(c1, 'reset').click()
    })

    await waitFor(() => {
      // the components with the first cache key should be affected
      expect(getByTestId(c1, 'data').textContent).toBe('')
      expect(getByTestId(c1, 'status').textContent).toBe('uninitialized')
      expect(getByTestId(c2, 'data').textContent).toBe('')
      expect(getByTestId(c2, 'status').textContent).toBe('uninitialized')

      // the components with the second cache key should be unaffected
      expect(getByTestId(c3, 'data').textContent).toBe('C3')
      expect(getByTestId(c3, 'status').textContent).toBe('fulfilled')
      expect(getByTestId(c4, 'data').textContent).toBe('C3')
      expect(getByTestId(c4, 'status').textContent).toBe('fulfilled')
    })
  })

  test('two mutations with different `fixedCacheKey` do not influence each other', async () => {
    render(
      <>
        <Component name="C1" fixedCacheKey="test" />
        <Component name="C2" fixedCacheKey="toast" />
      </>,
      { wrapper: storeRef.wrapper }
    )
    const c1 = screen.getByTestId('C1')
    const c2 = screen.getByTestId('C2')
    expect(getByTestId(c1, 'status').textContent).toBe('uninitialized')
    expect(getByTestId(c2, 'status').textContent).toBe('uninitialized')

    act(() => {
      getByTestId(c1, 'trigger').click()
    })

    await waitFor(() =>
      expect(getByTestId(c1, 'status').textContent).toBe('fulfilled')
    )
    expect(getByTestId(c1, 'data').textContent).toBe('C1')
    expect(getByTestId(c2, 'status').textContent).toBe('uninitialized')
  })

  test('unmounting and remounting keeps data intact', async () => {
    const { rerender } = render(<Component name="C1" fixedCacheKey="test" />, {
      wrapper: storeRef.wrapper,
    })
    let c1 = screen.getByTestId('C1')
    expect(getByTestId(c1, 'status').textContent).toBe('uninitialized')

    act(() => {
      getByTestId(c1, 'trigger').click()
    })

    await waitFor(() =>
      expect(getByTestId(c1, 'status').textContent).toBe('fulfilled')
    )
    expect(getByTestId(c1, 'data').textContent).toBe('C1')

    rerender(<div />)
    expect(screen.queryByTestId('C1')).toBe(null)

    rerender(<Component name="C1" fixedCacheKey="test" />)
    c1 = screen.getByTestId('C1')
    expect(getByTestId(c1, 'status').textContent).toBe('fulfilled')
    expect(getByTestId(c1, 'data').textContent).toBe('C1')
  })

  test('(limitation) mutations using `fixedCacheKey` do not return `originalArgs`', async () => {
    render(
      <>
        <Component name="C1" fixedCacheKey="test" />
        <Component name="C2" fixedCacheKey="test" />
      </>,
      { wrapper: storeRef.wrapper }
    )
    const c1 = screen.getByTestId('C1')
    const c2 = screen.getByTestId('C2')
    expect(getByTestId(c1, 'status').textContent).toBe('uninitialized')
    expect(getByTestId(c2, 'status').textContent).toBe('uninitialized')

    act(() => {
      getByTestId(c1, 'trigger').click()
    })

    await waitFor(() =>
      expect(getByTestId(c1, 'status').textContent).toBe('fulfilled')
    )
    expect(getByTestId(c1, 'data').textContent).toBe('C1')
    expect(getByTestId(c2, 'status').textContent).toBe('fulfilled')
    expect(getByTestId(c2, 'data').textContent).toBe('C1')
  })

  test('a component without `fixedCacheKey` has `originalArgs`', async () => {
    render(<Component name="C1" />, {
      wrapper: storeRef.wrapper,
    })
    let c1 = screen.getByTestId('C1')
    expect(getByTestId(c1, 'status').textContent).toBe('uninitialized')
    expect(getByTestId(c1, 'originalArgs').textContent).toBe('undefined')

    await act(async () => {
      getByTestId(c1, 'trigger').click()
      await Promise.resolve()
    })

    expect(getByTestId(c1, 'originalArgs').textContent).toBe('C1')
  })

  test('a component with `fixedCacheKey` does never have `originalArgs`', async () => {
    render(<Component name="C1" fixedCacheKey="test" />, {
      wrapper: storeRef.wrapper,
    })
    let c1 = screen.getByTestId('C1')
    expect(getByTestId(c1, 'status').textContent).toBe('uninitialized')
    expect(getByTestId(c1, 'originalArgs').textContent).toBe('undefined')

    await act(async () => {
      getByTestId(c1, 'trigger').click()
    })

    expect(getByTestId(c1, 'originalArgs').textContent).toBe('undefined')
  })

  test('using `fixedCacheKey` will always use the latest dispatched thunk, prevent races', async () => {
    let resolve1: (str: string) => void, resolve2: (str: string) => void
    const p1 = new Promise<string>((resolve) => {
      resolve1 = resolve
    })
    const p2 = new Promise<string>((resolve) => {
      resolve2 = resolve
    })
    render(
      <>
        <Component name="C1" fixedCacheKey="test" value={p1} />
        <Component name="C2" fixedCacheKey="test" value={p2} />
      </>,
      { wrapper: storeRef.wrapper }
    )
    const c1 = screen.getByTestId('C1')
    const c2 = screen.getByTestId('C2')
    expect(getByTestId(c1, 'status').textContent).toBe('uninitialized')
    expect(getByTestId(c2, 'status').textContent).toBe('uninitialized')

    await act(async () => {
      getByTestId(c1, 'trigger').click()
      await Promise.resolve()
    })

    expect(getByTestId(c1, 'status').textContent).toBe('pending')
    expect(getByTestId(c1, 'data').textContent).toBe('')

    act(() => {
      getByTestId(c2, 'trigger').click()
    })

    expect(getByTestId(c1, 'status').textContent).toBe('pending')
    expect(getByTestId(c1, 'data').textContent).toBe('')

    await act(async () => {
      resolve1!('this should not show up any more')
      await Promise.resolve()
    })

    await delay(150)

    expect(getByTestId(c1, 'status').textContent).toBe('pending')
    expect(getByTestId(c1, 'data').textContent).toBe('')

    await act(async () => {
      resolve2!('this should be visible')
      await Promise.resolve()
    })

    await delay(150)

    expect(getByTestId(c1, 'status').textContent).toBe('fulfilled')
    expect(getByTestId(c1, 'data').textContent).toBe('this should be visible')
  })

  test('using fixedCacheKey should create a new cache entry', async () => {
    api.enhanceEndpoints({
      endpoints: {
        send: {
          onCacheEntryAdded: (arg) => onNewCacheEntry(arg),
        },
      },
    })

    render(<Component name="C1" fixedCacheKey={'testKey'} />, {
      wrapper: storeRef.wrapper,
    })

    let c1 = screen.getByTestId('C1')

    expect(getByTestId(c1, 'status').textContent).toBe('uninitialized')
    expect(getByTestId(c1, 'originalArgs').textContent).toBe('undefined')

    await act(async () => {
      getByTestId(c1, 'trigger').click()
      await Promise.resolve()
    })

    expect(onNewCacheEntry).toHaveBeenCalledWith('C1')

    api.enhanceEndpoints({
      endpoints: {
        send: {
          onCacheEntryAdded: undefined,
        },
      },
    })
  })
})<|MERGE_RESOLUTION|>--- conflicted
+++ resolved
@@ -6,16 +6,9 @@
   screen,
   waitFor,
 } from '@testing-library/react'
-<<<<<<< HEAD
-import React from 'react'
+import { delay } from 'msw'
 import { vi } from 'vitest'
-import { setupApiStore, waitMs } from '../../tests/utils/helpers'
-=======
-import { delay } from 'msw'
-import React from 'react'
-import { vi } from 'vitest'
-import { setupApiStore } from './helpers'
->>>>>>> 8857a14a
+import { setupApiStore } from '../../tests/utils/helpers'
 
 describe('fixedCacheKey', () => {
   const onNewCacheEntry = vi.fn()
