--- conflicted
+++ resolved
@@ -1,10 +1,6 @@
 import { createApi, QueryStatus } from '@reduxjs/toolkit/query'
-<<<<<<< HEAD
-import { actionsReducer, setupApiStore, waitMs } from '../../tests/utils/helpers'
-=======
 import { delay } from 'msw'
-import { actionsReducer, setupApiStore } from './helpers'
->>>>>>> 8857a14a
+import { actionsReducer, setupApiStore } from '../../tests/utils/helpers'
 
 // We need to be able to control when which query resolves to simulate race
 // conditions properly, that's the purpose of this factory.
