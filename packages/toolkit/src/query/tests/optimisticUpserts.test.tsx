--- conflicted
+++ resolved
@@ -1,18 +1,7 @@
 import { createApi } from '@reduxjs/toolkit/query/react'
-<<<<<<< HEAD
-import { act, renderHook, waitFor } from '@testing-library/react'
-import {
-  actionsReducer,
-  hookWaitFor,
-  setupApiStore,
-  waitMs,
-} from '../../tests/utils/helpers'
-import { delay } from '../../utils'
-=======
-import { actionsReducer, hookWaitFor, setupApiStore } from './helpers'
+import { actionsReducer, hookWaitFor, setupApiStore } from '../../tests/utils/helpers'
 import { renderHook, act, waitFor } from '@testing-library/react'
 import { delay } from "msw"
->>>>>>> 8857a14a
 
 interface Post {
   id: string
