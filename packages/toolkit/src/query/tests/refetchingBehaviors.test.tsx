<<<<<<< HEAD
import { createApi, setupListeners } from '@reduxjs/toolkit/query/react';
import { act, fireEvent, render, screen, waitFor } from '@testing-library/react';
import { setupApiStore, waitMs } from '../../tests/utils/helpers';
=======
import { createApi, setupListeners } from '@reduxjs/toolkit/query/react'
import { act, fireEvent, render, screen, waitFor } from '@testing-library/react'
import { delay } from 'msw'
import * as React from 'react'
import { setupApiStore } from './helpers'
>>>>>>> 8857a14a

// Just setup a temporary in-memory counter for tests that `getIncrementedAmount`.
// This can be used to test how many renders happen due to data changes or
// the refetching behavior of components.
let amount = 0

const defaultApi = createApi({
  baseQuery: async (arg: any) => {
    await delay(150)
    if ('amount' in arg?.body) {
      amount += 1
    }
    return {
      data: arg?.body
        ? { ...arg.body, ...(amount ? { amount } : {}) }
        : undefined,
    }
  },
  endpoints: (build) => ({
    getIncrementedAmount: build.query<any, void>({
      query: () => ({
        url: '',
        body: {
          amount,
        },
      }),
    }),
  }),
  refetchOnFocus: true,
  refetchOnReconnect: true,
})

const storeRef = setupApiStore(defaultApi)

let getIncrementedAmountState = () =>
  storeRef.store.getState().api.queries['getIncrementedAmount(undefined)']

afterEach(() => {
  amount = 0
})

describe('refetchOnFocus tests', () => {
  test('useQuery hook respects refetchOnFocus: true when set in createApi options', async () => {
    let data, isLoading, isFetching

    function User() {
      ;({ data, isFetching, isLoading } =
        defaultApi.endpoints.getIncrementedAmount.useQuery())
      return (
        <div>
          <div data-testid="isLoading">{String(isLoading)}</div>
          <div data-testid="isFetching">{String(isFetching)}</div>
          <div data-testid="amount">{String(data?.amount)}</div>
        </div>
      )
    }

    render(<User />, { wrapper: storeRef.wrapper })

    await waitFor(() =>
      expect(screen.getByTestId('isLoading').textContent).toBe('true')
    )
    await waitFor(() =>
      expect(screen.getByTestId('isLoading').textContent).toBe('false')
    )
    await waitFor(() =>
      expect(screen.getByTestId('amount').textContent).toBe('1')
    )

    await act(async () => {
      fireEvent.focus(window)
    })

    await delay(150)

    await waitFor(() =>
      expect(screen.getByTestId('amount').textContent).toBe('2')
    )
  })

  test('useQuery hook respects refetchOnFocus: false from a hook and overrides createApi defaults', async () => {
    let data, isLoading, isFetching

    function User() {
      ;({ data, isFetching, isLoading } =
        defaultApi.endpoints.getIncrementedAmount.useQuery(undefined, {
          refetchOnFocus: false,
        }))
      return (
        <div>
          <div data-testid="isLoading">{String(isLoading)}</div>
          <div data-testid="isFetching">{String(isFetching)}</div>
          <div data-testid="amount">{String(data?.amount)}</div>
        </div>
      )
    }

    render(<User />, { wrapper: storeRef.wrapper })

    await waitFor(() =>
      expect(screen.getByTestId('isLoading').textContent).toBe('true')
    )
    await waitFor(() =>
      expect(screen.getByTestId('isLoading').textContent).toBe('false')
    )
    await waitFor(() =>
      expect(screen.getByTestId('amount').textContent).toBe('1')
    )

    act(() => {
      fireEvent.focus(window)
    })

    await delay(150)

    await waitFor(() =>
      expect(screen.getByTestId('amount').textContent).toBe('1')
    )
  })

  test('useQuery hook prefers refetchOnFocus: true when multiple components have different configurations', async () => {
    let data, isLoading, isFetching

    function User() {
      ;({ data, isFetching, isLoading } =
        defaultApi.endpoints.getIncrementedAmount.useQuery(undefined, {
          refetchOnFocus: false,
        }))
      return (
        <div>
          <div data-testid="isLoading">{String(isLoading)}</div>
          <div data-testid="isFetching">{String(isFetching)}</div>
          <div data-testid="amount">{String(data?.amount)}</div>
        </div>
      )
    }

    function UserWithRefetchTrue() {
      ;({ data, isFetching, isLoading } =
        defaultApi.endpoints.getIncrementedAmount.useQuery(undefined, {
          refetchOnFocus: true,
        }))
      return <div />
    }

    render(
      <div>
        <User />
        <UserWithRefetchTrue />
      </div>,
      { wrapper: storeRef.wrapper }
    )

    await waitFor(() =>
      expect(screen.getByTestId('isLoading').textContent).toBe('true')
    )
    await waitFor(() =>
      expect(screen.getByTestId('isLoading').textContent).toBe('false')
    )
    await waitFor(() =>
      expect(screen.getByTestId('amount').textContent).toBe('1')
    )

    act(() => {
      fireEvent.focus(window)
    })
    expect(screen.getByTestId('isLoading').textContent).toBe('false')
    await waitFor(() =>
      expect(screen.getByTestId('isFetching').textContent).toBe('true')
    )
    await waitFor(() =>
      expect(screen.getByTestId('isFetching').textContent).toBe('false')
    )
    await waitFor(() =>
      expect(screen.getByTestId('amount').textContent).toBe('2')
    )
  })

  test('useQuery hook cleans data if refetch without active subscribers', async () => {
    let data, isLoading, isFetching

    function User() {
      ;({ data, isFetching, isLoading } =
        defaultApi.endpoints.getIncrementedAmount.useQuery(undefined, {
          refetchOnFocus: true,
        }))
      return (
        <div>
          <div data-testid="isLoading">{String(isLoading)}</div>
          <div data-testid="isFetching">{String(isFetching)}</div>
          <div data-testid="amount">{String(data?.amount)}</div>
        </div>
      )
    }

    const { unmount } = render(<User />, { wrapper: storeRef.wrapper })

    await waitFor(() =>
      expect(screen.getByTestId('isLoading').textContent).toBe('true')
    )
    await waitFor(() =>
      expect(screen.getByTestId('isLoading').textContent).toBe('false')
    )
    await waitFor(() =>
      expect(screen.getByTestId('amount').textContent).toBe('1')
    )

    unmount()

    expect(getIncrementedAmountState()).not.toBeUndefined()

    await act(async () => {
      fireEvent.focus(window)
    })

    await waitMs(1)
    expect(getIncrementedAmountState()).toBeUndefined()
  })
})

describe('refetchOnReconnect tests', () => {
  test('useQuery hook respects refetchOnReconnect: true when set in createApi options', async () => {
    let data, isLoading, isFetching

    function User() {
      ;({ data, isFetching, isLoading } =
        defaultApi.endpoints.getIncrementedAmount.useQuery())
      return (
        <div>
          <div data-testid="isLoading">{String(isLoading)}</div>
          <div data-testid="isFetching">{String(isFetching)}</div>
          <div data-testid="amount">{String(data?.amount)}</div>
        </div>
      )
    }

    render(<User />, { wrapper: storeRef.wrapper })

    await waitFor(() =>
      expect(screen.getByTestId('isLoading').textContent).toBe('true')
    )
    await waitFor(() =>
      expect(screen.getByTestId('isLoading').textContent).toBe('false')
    )
    await waitFor(() =>
      expect(screen.getByTestId('amount').textContent).toBe('1')
    )

    act(() => {
      window.dispatchEvent(new Event('offline'))
      window.dispatchEvent(new Event('online'))
    })

    await waitFor(() =>
      expect(screen.getByTestId('isFetching').textContent).toBe('true')
    )
    await waitFor(() =>
      expect(screen.getByTestId('isFetching').textContent).toBe('false')
    )
    await waitFor(() =>
      expect(screen.getByTestId('amount').textContent).toBe('2')
    )
  })

  test('useQuery hook should not refetch when refetchOnReconnect: false from a hook and overrides createApi defaults', async () => {
    let data, isLoading, isFetching

    function User() {
      ;({ data, isFetching, isLoading } =
        defaultApi.endpoints.getIncrementedAmount.useQuery(undefined, {
          refetchOnReconnect: false,
        }))
      return (
        <div>
          <div data-testid="isLoading">{String(isLoading)}</div>
          <div data-testid="isFetching">{String(isFetching)}</div>
          <div data-testid="amount">{String(data?.amount)}</div>
        </div>
      )
    }

    render(<User />, { wrapper: storeRef.wrapper })

    await waitFor(() =>
      expect(screen.getByTestId('isLoading').textContent).toBe('true')
    )
    await waitFor(() =>
      expect(screen.getByTestId('isLoading').textContent).toBe('false')
    )
    await waitFor(() =>
      expect(screen.getByTestId('amount').textContent).toBe('1')
    )

    act(() => {
      window.dispatchEvent(new Event('offline'))
      window.dispatchEvent(new Event('online'))
    })
    expect(screen.getByTestId('isFetching').textContent).toBe('false')
    await waitFor(() =>
      expect(screen.getByTestId('amount').textContent).toBe('1')
    )
  })

  test('useQuery hook prefers refetchOnReconnect: true when multiple components have different configurations', async () => {
    let data, isLoading, isFetching

    function User() {
      ;({ data, isFetching, isLoading } =
        defaultApi.endpoints.getIncrementedAmount.useQuery(undefined, {
          refetchOnReconnect: false,
        }))
      return (
        <div>
          <div data-testid="isLoading">{String(isLoading)}</div>
          <div data-testid="isFetching">{String(isFetching)}</div>
          <div data-testid="amount">{String(data?.amount)}</div>
        </div>
      )
    }

    function UserWithRefetchTrue() {
      ;({ data, isFetching, isLoading } =
        defaultApi.endpoints.getIncrementedAmount.useQuery(undefined, {
          refetchOnReconnect: true,
        }))
      return <div />
    }

    render(
      <div>
        <User />
        <UserWithRefetchTrue />
      </div>,
      { wrapper: storeRef.wrapper }
    )

    await waitFor(() =>
      expect(screen.getByTestId('isLoading').textContent).toBe('true')
    )
    await waitFor(() =>
      expect(screen.getByTestId('isLoading').textContent).toBe('false')
    )
    await waitFor(() =>
      expect(screen.getByTestId('amount').textContent).toBe('1')
    )

    act(() => {
      window.dispatchEvent(new Event('offline'))
      window.dispatchEvent(new Event('online'))
    })

    await waitFor(() =>
      expect(screen.getByTestId('isFetching').textContent).toBe('true')
    )
    await waitFor(() =>
      expect(screen.getByTestId('isFetching').textContent).toBe('false')
    )
    await waitFor(() =>
      expect(screen.getByTestId('amount').textContent).toBe('2')
    )
  })
})

describe('customListenersHandler', () => {
  const storeRef = setupApiStore(defaultApi, undefined, {
    withoutListeners: true,
  })

  test('setupListeners accepts a custom callback and executes it', async () => {
    const consoleSpy = vi.spyOn(console, 'log')
    consoleSpy.mockImplementation((...args: any[]) => {
      // console.info(...args)
    })
    const dispatchSpy = vi.spyOn(storeRef.store, 'dispatch')

    let unsubscribe = () => {}
    unsubscribe = setupListeners(
      storeRef.store.dispatch,
      (dispatch, actions) => {
        const handleOnline = () =>
          dispatch(defaultApi.internalActions.onOnline())
        window.addEventListener('online', handleOnline, false)
        console.log('setup!')
        return () => {
          window.removeEventListener('online', handleOnline)
          console.log('cleanup!')
        }
      }
    )

    await delay(150)

    let data, isLoading, isFetching

    function User() {
      ;({ data, isFetching, isLoading } =
        defaultApi.endpoints.getIncrementedAmount.useQuery(undefined, {
          refetchOnReconnect: true,
        }))
      return (
        <div>
          <div data-testid="isLoading">{String(isLoading)}</div>
          <div data-testid="isFetching">{String(isFetching)}</div>
          <div data-testid="amount">{String(data?.amount)}</div>
        </div>
      )
    }

    render(<User />, { wrapper: storeRef.wrapper })

    expect(consoleSpy).toHaveBeenCalledWith('setup!')

    await waitFor(() =>
      expect(screen.getByTestId('isLoading').textContent).toBe('true')
    )
    await waitFor(() =>
      expect(screen.getByTestId('isLoading').textContent).toBe('false')
    )
    await waitFor(() =>
      expect(screen.getByTestId('amount').textContent).toBe('1')
    )

    act(() => {
      window.dispatchEvent(new Event('offline'))
      window.dispatchEvent(new Event('online'))
    })
    expect(dispatchSpy).toHaveBeenCalled()

    // Ignore RTKQ middleware internal data calls
    const mockCallsWithoutInternals = dispatchSpy.mock.calls.filter((call) => {
      const type = (call[0] as any)?.type ?? ''
      const reIsInternal = /internal/i
      return !reIsInternal.test(type)
    })

    expect(
      defaultApi.internalActions.onOnline.match(
        mockCallsWithoutInternals[1][0] as any
      )
    ).toBe(true)

    await waitFor(() =>
      expect(screen.getByTestId('isFetching').textContent).toBe('true')
    )
    await waitFor(() =>
      expect(screen.getByTestId('isFetching').textContent).toBe('false')
    )
    await waitFor(() =>
      expect(screen.getByTestId('amount').textContent).toBe('2')
    )

    unsubscribe()
    expect(consoleSpy).toHaveBeenCalledWith('cleanup!')
  })
})<|MERGE_RESOLUTION|>--- conflicted
+++ resolved
@@ -1,14 +1,7 @@
-<<<<<<< HEAD
-import { createApi, setupListeners } from '@reduxjs/toolkit/query/react';
-import { act, fireEvent, render, screen, waitFor } from '@testing-library/react';
-import { setupApiStore, waitMs } from '../../tests/utils/helpers';
-=======
 import { createApi, setupListeners } from '@reduxjs/toolkit/query/react'
 import { act, fireEvent, render, screen, waitFor } from '@testing-library/react'
 import { delay } from 'msw'
-import * as React from 'react'
-import { setupApiStore } from './helpers'
->>>>>>> 8857a14a
+import { setupApiStore } from '../../tests/utils/helpers'
 
 // Just setup a temporary in-memory counter for tests that `getIncrementedAmount`.
 // This can be used to test how many renders happen due to data changes or
