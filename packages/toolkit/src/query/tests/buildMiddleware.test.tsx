import { createApi } from '@reduxjs/toolkit/query'
<<<<<<< HEAD
import { actionsReducer, setupApiStore } from '../../tests/utils/helpers'
import { delay } from '../../utils'
=======
import { delay } from 'msw'
import { actionsReducer, setupApiStore } from './helpers'
>>>>>>> 8857a14a

const baseQuery = (args?: any) => ({ data: args })
const api = createApi({
  baseQuery,
  tagTypes: ['Banana', 'Bread'],
  endpoints: (build) => ({
    getBanana: build.query<unknown, number>({
      query(id) {
        return { url: `banana/${id}` }
      },
      providesTags: ['Banana'],
    }),
    getBananas: build.query<unknown, void>({
      query() {
        return { url: 'bananas' }
      },
      providesTags: ['Banana'],
    }),
    getBread: build.query<unknown, number>({
      query(id) {
        return { url: `bread/${id}` }
      },
      providesTags: ['Bread'],
    }),
  }),
})
const { getBanana, getBread } = api.endpoints

const storeRef = setupApiStore(api, {
  ...actionsReducer,
})

it('invalidates the specified tags', async () => {
  await storeRef.store.dispatch(getBanana.initiate(1))
  expect(storeRef.store.getState().actions).toMatchSequence(
    api.internalActions.middlewareRegistered.match,
    getBanana.matchPending,
    getBanana.matchFulfilled
  )

  await storeRef.store.dispatch(api.util.invalidateTags(['Banana', 'Bread']))

  // Slight pause to let the middleware run and such
  await delay(20)

  const firstSequence = [
    api.internalActions.middlewareRegistered.match,
    getBanana.matchPending,
    getBanana.matchFulfilled,
    api.util.invalidateTags.match,
    getBanana.matchPending,
    getBanana.matchFulfilled,
  ]
  expect(storeRef.store.getState().actions).toMatchSequence(...firstSequence)

  await storeRef.store.dispatch(getBread.initiate(1))
  await storeRef.store.dispatch(api.util.invalidateTags([{ type: 'Bread' }]))

  await delay(20)

  expect(storeRef.store.getState().actions).toMatchSequence(
    ...firstSequence,
    getBread.matchPending,
    getBread.matchFulfilled,
    api.util.invalidateTags.match,
    getBread.matchPending,
    getBread.matchFulfilled
  )
})<|MERGE_RESOLUTION|>--- conflicted
+++ resolved
@@ -1,11 +1,6 @@
 import { createApi } from '@reduxjs/toolkit/query'
-<<<<<<< HEAD
 import { actionsReducer, setupApiStore } from '../../tests/utils/helpers'
-import { delay } from '../../utils'
-=======
 import { delay } from 'msw'
-import { actionsReducer, setupApiStore } from './helpers'
->>>>>>> 8857a14a
 
 const baseQuery = (args?: any) => ({ data: args })
 const api = createApi({
