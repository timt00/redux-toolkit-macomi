--- conflicted
+++ resolved
@@ -1,12 +1,9 @@
 import { createSlice } from '@reduxjs/toolkit'
 import { createApi, fetchBaseQuery } from '@reduxjs/toolkit/query'
-<<<<<<< HEAD
 import { vi } from 'vitest'
 import { setupApiStore, waitMs } from '../../tests/utils/helpers'
 import { server } from './mocks/server'
 // @ts-ignore
-=======
->>>>>>> 8857a14a
 import nodeFetch from 'node-fetch'
 import { setupApiStore } from './helpers'
 import { server } from './mocks/server'
@@ -1101,13 +1098,6 @@
 
 describe('timeout', () => {
   test('throws a timeout error when a request takes longer than specified timeout duration', async () => {
-<<<<<<< HEAD
-    let reject: () => void
-    const donePromise = new Promise((resolve, _reject) => {
-      reject = _reject
-    })
-=======
->>>>>>> 8857a14a
     server.use(
       http.get(
         'https://example.com/empty2',
