--- conflicted
+++ resolved
@@ -22,24 +22,12 @@
   renderHook,
   screen,
   waitFor,
-<<<<<<< HEAD
-} from '@testing-library/react';
-import userEvent from '@testing-library/user-event';
-import { rest } from 'msw';
-import React from "react";
-import type { MockInstance } from "vitest";
-import {
-  actionsReducer,
-=======
   renderHook,
 } from '@testing-library/react'
 import userEvent from '@testing-library/user-event'
 import { http, HttpResponse } from 'msw'
 import {
   actionsReducer,
-  expectExactType,
-  expectType,
->>>>>>> 8857a14a
   setupApiStore,
   useRenderCounter,
   waitMs,
