import type { AnyAction, Reducer } from 'redux'
import type {
  ActionCreatorWithoutPayload,
  PayloadAction,
  PayloadActionCreator,
  PrepareAction,
  _ActionCreatorWithPreparedPayload,
} from './createAction'
import { createAction } from './createAction'
import type {
  CaseReducer,
  CaseReducers,
  ReducerWithInitialState,
} from './createReducer'
import { createReducer, NotFunction } from './createReducer'
import type { ActionReducerMapBuilder } from './mapBuilders'
import { executeReducerBuilderCallback } from './mapBuilders'
import type { Id, NoInfer, Tail } from './tsHelpers'
import { freezeDraftable } from './utils'
import type { InjectConfig } from './combineSlices'

<<<<<<< HEAD
let hasWarnedAboutObjectNotation = false

/**
 * An action creator attached to a slice.
 *
 * @deprecated please use PayloadActionCreator directly
 *
 * @public
 */
export type SliceActionCreator<P> = PayloadActionCreator<P>

interface InjectIntoConfig<NewReducerPath extends string> extends InjectConfig {
  reducerPath?: NewReducerPath
}

=======
>>>>>>> c003aa99
/**
 * The return value of `createSlice`
 *
 * @public
 */
export interface Slice<
  State = any,
  CaseReducers extends SliceCaseReducers<State> = SliceCaseReducers<State>,
  Name extends string = string,
  ReducerPath extends string = Name,
  Selectors extends SliceSelectors<State> = SliceSelectors<State>
> {
  /**
   * The slice name.
   */
  name: Name

  /**
   *  The slice reducer path.
   */
  reducerPath: ReducerPath

  /**
   * The slice's reducer.
   */
  reducer: Reducer<State>

  /**
   * Action creators for the types of actions that are handled by the slice
   * reducer.
   */
  actions: CaseReducerActions<CaseReducers, Name>

  /**
   * The individual case reducer functions that were passed in the `reducers` parameter.
   * This enables reuse and testing if they were defined inline when calling `createSlice`.
   */
  caseReducers: SliceDefinedCaseReducers<CaseReducers>

  /**
   * Provides access to the initial state value given to the slice.
   * If a lazy state initializer was provided, it will be called and a fresh value returned.
   */
  getInitialState: () => State

  /**
   * Get localised slice selectors (expects to be called with *just* the slice's state as the first parameter)
   */
  getSelectors(): Id<SliceDefinedSelectors<State, Selectors, State>>

  /**
   * Get globalised slice selectors (`selectState` callback is expected to receive first parameter and return slice state)
   */
  getSelectors<RootState>(
    selectState: (rootState: RootState) => State
  ): Id<SliceDefinedSelectors<State, Selectors, RootState>>

  /**
   * Selectors that assume the slice's state is `rootState[slice.reducerPath]` (which is usually the case)
   *
   * Equivalent to `slice.getSelectors((state: RootState) => state[slice.reducerPath])`.
   */
  selectors: Id<
    SliceDefinedSelectors<State, Selectors, { [K in ReducerPath]: State }>
  >

  /**
   * Inject slice into provided reducer (return value from `combineSlices`), and return injected slice.
   */
  injectInto<NewReducerPath extends string = ReducerPath>(
    injectable: {
      inject: (
        slice: { reducerPath: string; reducer: Reducer },
        config?: InjectConfig
      ) => void
    },
    config?: InjectIntoConfig<NewReducerPath>
  ): InjectedSlice<State, CaseReducers, Name, NewReducerPath, Selectors>
}

/**
 * A slice after being called with `injectInto(reducer)`.
 *
 * Selectors can now be called with an `undefined` value, in which case they use the slice's initial state.
 */
interface InjectedSlice<
  State = any,
  CaseReducers extends SliceCaseReducers<State> = SliceCaseReducers<State>,
  Name extends string = string,
  ReducerPath extends string = Name,
  Selectors extends SliceSelectors<State> = SliceSelectors<State>
> extends Omit<
    Slice<State, CaseReducers, Name, ReducerPath, Selectors>,
    'getSelectors' | 'selectors'
  > {
  /**
   * Get localised slice selectors (expects to be called with *just* the slice's state as the first parameter)
   */
  getSelectors(): Id<SliceDefinedSelectors<State, Selectors, State | undefined>>

  /**
   * Get globalised slice selectors (`selectState` callback is expected to receive first parameter and return slice state)
   */
  getSelectors<RootState>(
    selectState: (rootState: RootState) => State | undefined
  ): Id<SliceDefinedSelectors<State, Selectors, RootState>>

  /**
   * Selectors that assume the slice's state is `rootState[slice.name]` (which is usually the case)
   *
   * Equivalent to `slice.getSelectors((state: RootState) => state[slice.name])`.
   */
  selectors: Id<
    SliceDefinedSelectors<
      State,
      Selectors,
      { [K in ReducerPath]?: State | undefined }
    >
  >
}

/**
 * Options for `createSlice()`.
 *
 * @public
 */
export interface CreateSliceOptions<
  State = any,
  CR extends SliceCaseReducers<State> = SliceCaseReducers<State>,
  Name extends string = string,
  ReducerPath extends string = Name,
  Selectors extends SliceSelectors<State> = SliceSelectors<State>
> {
  /**
   * The slice's name. Used to namespace the generated action types.
   */
  name: Name

  /**
   * The slice's reducer path. Used when injecting into a combined slice reducer.
   */
  reducerPath?: ReducerPath

  /**
   * The initial state that should be used when the reducer is called the first time. This may also be a "lazy initializer" function, which should return an initial state value when called. This will be used whenever the reducer is called with `undefined` as its state value, and is primarily useful for cases like reading initial state from `localStorage`.
   */
  initialState: State | (() => State)

  /**
   * A mapping from action types to action-type-specific *case reducer*
   * functions. For every action type, a matching action creator will be
   * generated using `createAction()`.
   */
  reducers: ValidateSliceCaseReducers<State, CR>

  /**
   * A callback that receives a *builder* object to define
   * case reducers via calls to `builder.addCase(actionCreatorOrType, reducer)`.
   * 
   * 
   * @example
```ts
import { createAction, createSlice, Action, AnyAction } from '@reduxjs/toolkit'
const incrementBy = createAction<number>('incrementBy')
const decrement = createAction('decrement')

interface RejectedAction extends Action {
  error: Error
}

function isRejectedAction(action: AnyAction): action is RejectedAction {
  return action.type.endsWith('rejected')
}

createSlice({
  name: 'counter',
  initialState: 0,
  reducers: {},
  extraReducers: builder => {
    builder
      .addCase(incrementBy, (state, action) => {
        // action is inferred correctly here if using TS
      })
      // You can chain calls, or have separate `builder.addCase()` lines each time
      .addCase(decrement, (state, action) => {})
      // You can match a range of action types
      .addMatcher(
        isRejectedAction,
        // `action` will be inferred as a RejectedAction due to isRejectedAction being defined as a type guard
        (state, action) => {}
      )
      // and provide a default case if no other handlers matched
      .addDefaultCase((state, action) => {})
    }
})
```
   */
  extraReducers?: (builder: ActionReducerMapBuilder<NoInfer<State>>) => void

  /**
   * A map of selectors that receive the slice's state and any additional arguments, and return a result.
   */
  selectors?: Selectors
}

/**
 * A CaseReducer with a `prepare` method.
 *
 * @public
 */
export type CaseReducerWithPrepare<State, Action extends PayloadAction> = {
  reducer: CaseReducer<State, Action>
  prepare: PrepareAction<Action['payload']>
}

/**
 * The type describing a slice's `reducers` option.
 *
 * @public
 */
export type SliceCaseReducers<State> = {
  [K: string]:
    | CaseReducer<State, PayloadAction<any>>
    | CaseReducerWithPrepare<State, PayloadAction<any, string, any, any>>
}

/**
 * The type describing a slice's `selectors` option.
 */
export type SliceSelectors<State> = {
  [K: string]: (sliceState: State, ...args: any[]) => any
}

type SliceActionType<
  SliceName extends string,
  ActionName extends keyof any
> = ActionName extends string | number ? `${SliceName}/${ActionName}` : string

/**
 * Derives the slice's `actions` property from the `reducers` options
 *
 * @public
 */
export type CaseReducerActions<
  CaseReducers extends SliceCaseReducers<any>,
  SliceName extends string
> = {
  [Type in keyof CaseReducers]: CaseReducers[Type] extends { prepare: any }
    ? ActionCreatorForCaseReducerWithPrepare<
        CaseReducers[Type],
        SliceActionType<SliceName, Type>
      >
    : ActionCreatorForCaseReducer<
        CaseReducers[Type],
        SliceActionType<SliceName, Type>
      >
}

/**
 * Get a `PayloadActionCreator` type for a passed `CaseReducerWithPrepare`
 *
 * @internal
 */
type ActionCreatorForCaseReducerWithPrepare<
  CR extends { prepare: any },
  Type extends string
> = _ActionCreatorWithPreparedPayload<CR['prepare'], Type>

/**
 * Get a `PayloadActionCreator` type for a passed `CaseReducer`
 *
 * @internal
 */
type ActionCreatorForCaseReducer<CR, Type extends string> = CR extends (
  state: any,
  action: infer Action
) => any
  ? Action extends { payload: infer P }
    ? PayloadActionCreator<P, Type>
    : ActionCreatorWithoutPayload<Type>
  : ActionCreatorWithoutPayload<Type>

/**
 * Extracts the CaseReducers out of a `reducers` object, even if they are
 * tested into a `CaseReducerWithPrepare`.
 *
 * @internal
 */
type SliceDefinedCaseReducers<CaseReducers extends SliceCaseReducers<any>> = {
  [Type in keyof CaseReducers]: CaseReducers[Type] extends {
    reducer: infer Reducer
  }
    ? Reducer
    : CaseReducers[Type]
}

/**
 * Extracts the final selector type from the `selectors` object.
 *
 * Removes the `string` index signature from the default value.
 */
type SliceDefinedSelectors<
  State,
  Selectors extends SliceSelectors<State>,
  RootState
> = {
  [K in keyof Selectors as string extends K ? never : K]: (
    rootState: RootState,
    ...args: Tail<Parameters<Selectors[K]>>
  ) => ReturnType<Selectors[K]>
}

/**
 * Used on a SliceCaseReducers object.
 * Ensures that if a CaseReducer is a `CaseReducerWithPrepare`, that
 * the `reducer` and the `prepare` function use the same type of `payload`.
 *
 * Might do additional such checks in the future.
 *
 * This type is only ever useful if you want to write your own wrapper around
 * `createSlice`. Please don't use it otherwise!
 *
 * @public
 */
export type ValidateSliceCaseReducers<
  S,
  ACR extends SliceCaseReducers<S>
> = ACR &
  {
    [T in keyof ACR]: ACR[T] extends {
      reducer(s: S, action?: infer A): any
    }
      ? {
          prepare(...a: never[]): Omit<A, 'type'>
        }
      : {}
  }

function getType(slice: string, actionKey: string): string {
  return `${slice}/${actionKey}`
}

/**
 * A function that accepts an initial state, an object full of reducer
 * functions, and a "slice name", and automatically generates
 * action creators and action types that correspond to the
 * reducers and state.
 *
 * The `reducer` argument is passed to `createReducer()`.
 *
 * @public
 */
export function createSlice<
  State,
  CaseReducers extends SliceCaseReducers<State>,
  Name extends string,
  Selectors extends SliceSelectors<State>,
  ReducerPath extends string = Name
>(
  options: CreateSliceOptions<State, CaseReducers, Name, ReducerPath, Selectors>
): Slice<State, CaseReducers, Name, ReducerPath, Selectors> {
  const { name, reducerPath = name as unknown as ReducerPath } = options
  if (!name) {
    throw new Error('`name` is a required option for createSlice')
  }

  if (
    typeof process !== 'undefined' &&
    process.env.NODE_ENV === 'development'
  ) {
    if (options.initialState === undefined) {
      console.error(
        'You must provide an `initialState` value that is not `undefined`. You may have misspelled `initialState`'
      )
    }
  }

  const initialState =
    typeof options.initialState == 'function'
      ? options.initialState
      : freezeDraftable(options.initialState)

  const reducers = options.reducers || {}

  const reducerNames = Object.keys(reducers)

  const sliceCaseReducersByName: Record<string, CaseReducer> = {}
  const sliceCaseReducersByType: Record<string, CaseReducer> = {}
  const actionCreators: Record<string, Function> = {}

  reducerNames.forEach((reducerName) => {
    const maybeReducerWithPrepare = reducers[reducerName]
    const type = getType(name, reducerName)

    let caseReducer: CaseReducer<State, any>
    let prepareCallback: PrepareAction<any> | undefined

    if ('reducer' in maybeReducerWithPrepare) {
      caseReducer = maybeReducerWithPrepare.reducer
      prepareCallback = maybeReducerWithPrepare.prepare
    } else {
      caseReducer = maybeReducerWithPrepare
    }

    sliceCaseReducersByName[reducerName] = caseReducer
    sliceCaseReducersByType[type] = caseReducer
    actionCreators[reducerName] = prepareCallback
      ? createAction(type, prepareCallback)
      : createAction(type)
  })

  function buildReducer() {
    if (process.env.NODE_ENV !== 'production') {
      if (typeof options.extraReducers === 'object') {
        throw new Error(
          "The object notation for `createSlice.extraReducers` has been removed. Please use the 'builder callback' notation instead: https://redux-toolkit.js.org/api/createSlice"
        )
      }
    }
    const [
      extraReducers = {},
      actionMatchers = [],
      defaultCaseReducer = undefined,
    ] =
      typeof options.extraReducers === 'function'
        ? executeReducerBuilderCallback(options.extraReducers)
        : [options.extraReducers]

    const finalCaseReducers = { ...extraReducers, ...sliceCaseReducersByType }

    return createReducer(initialState, (builder) => {
      for (let key in finalCaseReducers) {
        builder.addCase(key, finalCaseReducers[key] as CaseReducer<any>)
      }
      for (let m of actionMatchers) {
        builder.addMatcher(m.matcher, m.reducer)
      }
      if (defaultCaseReducer) {
        builder.addDefaultCase(defaultCaseReducer)
      }
    })
  }

  const defaultSelectSlice = (
    rootState: { [K in ReducerPath]: State }
  ): State => rootState[reducerPath]

  const selectSelf = (state: State) => state

  const injectedSelectorCache = new WeakMap<
    Slice<State, CaseReducers, Name, ReducerPath, Selectors>,
    WeakMap<
      (rootState: any) => State | undefined,
      Record<string, (rootState: any) => any>
    >
  >()

  let _reducer: ReducerWithInitialState<State>

  const slice: Slice<State, CaseReducers, Name, ReducerPath, Selectors> = {
    name,
    reducerPath,
    reducer(state, action) {
      if (!_reducer) _reducer = buildReducer()

      return _reducer(state, action)
    },
    actions: actionCreators as any,
    caseReducers: sliceCaseReducersByName as any,
    getInitialState() {
      if (!_reducer) _reducer = buildReducer()

      return _reducer.getInitialState()
    },
    getSelectors(selectState: (rootState: any) => State = selectSelf) {
      let selectorCache = injectedSelectorCache.get(this)
      if (!selectorCache) {
        selectorCache = new WeakMap()
        injectedSelectorCache.set(this, selectorCache)
      }
      let cached = selectorCache.get(selectState)
      if (!cached) {
        cached = {}
        for (const [name, selector] of Object.entries(
          options.selectors ?? {}
        )) {
          cached[name] = (rootState: any, ...args: any[]) => {
            let sliceState = selectState(rootState)
            if (typeof sliceState === 'undefined') {
              // check if injectInto has been called
              if (this !== slice) {
                sliceState = this.getInitialState()
              } else if (process.env.NODE_ENV !== 'production') {
                throw new Error(
                  'selectState returned undefined for an uninjected slice reducer'
                )
              }
            }
            return selector(sliceState, ...args)
          }
        }
        selectorCache.set(selectState, cached)
      }
      return cached as any
    },
    get selectors() {
      return this.getSelectors(defaultSelectSlice)
    },
    injectInto(injectable, { reducerPath: pathOpt, ...config } = {}) {
      const reducerPath = pathOpt ?? this.reducerPath
      injectable.inject({ reducerPath, reducer: this.reducer }, config)
      const selectSlice = (state: any) => state[reducerPath]
      return {
        ...this,
        reducerPath,
        get selectors() {
          return this.getSelectors(selectSlice)
        },
      } as any
    },
  }
  return slice
}<|MERGE_RESOLUTION|>--- conflicted
+++ resolved
@@ -19,24 +19,10 @@
 import { freezeDraftable } from './utils'
 import type { InjectConfig } from './combineSlices'
 
-<<<<<<< HEAD
-let hasWarnedAboutObjectNotation = false
-
-/**
- * An action creator attached to a slice.
- *
- * @deprecated please use PayloadActionCreator directly
- *
- * @public
- */
-export type SliceActionCreator<P> = PayloadActionCreator<P>
-
 interface InjectIntoConfig<NewReducerPath extends string> extends InjectConfig {
   reducerPath?: NewReducerPath
 }
 
-=======
->>>>>>> c003aa99
 /**
  * The return value of `createSlice`
  *
