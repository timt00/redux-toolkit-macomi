--- conflicted
+++ resolved
@@ -218,14 +218,11 @@
   addListener: AddListenerOverloads<Unsubscribe, S, D>
   removeListener: RemoveListenerOverloads<S, D>
   addListenerAction: TypedAddListenerAction<S, D>
-<<<<<<< HEAD
   removeListenerAction: TypedRemoveListenerAction<S, D>
-=======
   /**
    * Unsubscribes all listeners, cancels running listeners and tasks.
    */
   clear: () => void
->>>>>>> d5b0eb59
 }
 
 /**
