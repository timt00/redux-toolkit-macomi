import type { Api, ApiContext, Module, ModuleName } from './apiTypes'
import type { BaseQueryArg, BaseQueryFn } from './baseQueryTypes'
import type {
  SerializeQueryArgs} from './defaultSerializeQueryArgs';
import {
  defaultSerializeQueryArgs
} from './defaultSerializeQueryArgs'
import type {
  EndpointBuilder,
  EndpointDefinitions} from './endpointDefinitions';
import {
  DefinitionType
} from './endpointDefinitions'

export interface CreateApiOptions<
  BaseQuery extends BaseQueryFn,
  Definitions extends EndpointDefinitions,
  ReducerPath extends string = 'api',
  TagTypes extends string = never
> {
  /**
   * The base query used by each endpoint if no `queryFn` option is specified. RTK Query exports a utility called [fetchBaseQuery](./fetchBaseQuery) as a lightweight wrapper around `fetch` for common use-cases. See [Customizing Queries](../../rtk-query/usage/customizing-queries) if `fetchBaseQuery` does not handle your requirements.
   *
   * @example
   *
   * ```ts
   * import { createApi, fetchBaseQuery } from '@reduxjs/toolkit/query'
   *
   * const api = createApi({
   *   // highlight-start
   *   baseQuery: fetchBaseQuery({ baseUrl: '/' }),
   *   // highlight-end
   *   endpoints: (build) => ({
   *     // ...endpoints
   *   }),
   * })
   * ```
   */
  baseQuery: BaseQuery
  /**
   * An array of string tag type names. Specifying tag types is optional, but you should define them so that they can be used for caching and invalidation. When defining an tag type, you will be able to [provide](../../rtk-query/usage/automated-refetching#providing-tags) them with `provides` and [invalidate](../../rtk-query/usage/automated-refetching#invalidating-tags) them with `invalidates` when configuring [endpoints](#endpoints).
   *
   * @example
   *
   * ```ts
   * import { createApi, fetchBaseQuery } from '@reduxjs/toolkit/query'
   *
   * const api = createApi({
   *   baseQuery: fetchBaseQuery({ baseUrl: '/' }),
   *   // highlight-start
   *   tagTypes: ['Post', 'User'],
   *   // highlight-end
   *   endpoints: (build) => ({
   *     // ...endpoints
   *   }),
   * })
   * ```
   */
  tagTypes?: readonly TagTypes[]
  /**
   * The `reducerPath` is a _unique_ key that your service will be mounted to in your store. If you call `createApi` more than once in your application, you will need to provide a unique value each time. Defaults to `'api'`.
   *
   * @example
   *
   * ```ts
   * // codeblock-meta title="apis.js"
   * import { createApi, fetchBaseQuery } from '@reduxjs/toolkit/query';
   *
   * const apiOne = createApi({
   *   // highlight-start
   *   reducerPath: 'apiOne',
   *   // highlight-end
   *   baseQuery: fetchBaseQuery({ baseUrl: '/' }),
   *   endpoints: (builder) => ({
   *     // ...endpoints
   *   }),
   * });
   *
   * const apiTwo = createApi({
   *   // highlight-start
   *   reducerPath: 'apiTwo',
   *   // highlight-end
   *   baseQuery: fetchBaseQuery({ baseUrl: '/' }),
   *   endpoints: (builder) => ({
   *     // ...endpoints
   *   }),
   * });
   * ```
   */
  reducerPath?: ReducerPath
  /**
   * Accepts a custom function if you have a need to change the creation of cache keys for any reason.
   */
  serializeQueryArgs?: SerializeQueryArgs<BaseQueryArg<BaseQuery>>
  /**
   * Endpoints are just a set of operations that you want to perform against your server. You define them as an object using the builder syntax. There are two basic endpoint types: [`query`](../../rtk-query/usage/queries) and [`mutation`](../../rtk-query/usage/mutations).
   */
  endpoints(
    build: EndpointBuilder<BaseQuery, TagTypes, ReducerPath>
  ): Definitions
  /**
   * Defaults to `60` _(this value is in seconds)_. This is how long RTK Query will keep your data cached for **after** the last component unsubscribes. For example, if you query an endpoint, then unmount the component, then mount another component that makes the same request within the given time frame, the most recent value will be served from the cache.
   * 
   * ```ts
   * // codeblock-meta title="keepUnusedDataFor example"
   * 
   * import { createApi, fetchBaseQuery } from '@reduxjs/toolkit/query/react'
   * interface Post {
   *   id: number
   *   name: string
   * }
   * type PostsResponse = Post[]
   *
   * const api = createApi({
   *   baseQuery: fetchBaseQuery({ baseUrl: '/' }),
   *   endpoints: (build) => ({
   *     getPosts: build.query<PostsResponse, void>({
   *       query: () => 'posts',
   *       // highlight-start
   *       keepUnusedDataFor: 5
   *       // highlight-end
   *     })
   *   })
   * })
   * ```
   */
  keepUnusedDataFor?: number
  /**
   * Defaults to `false`. This setting allows you to control whether if a cached result is already available RTK Query will only serve a cached result, or if it should `refetch` when set to `true` or if an adequate amount of time has passed since the last successful query result.
   * - `false` - Will not cause a query to be performed _unless_ it does not exist yet.
   * - `true` - Will always refetch when a new subscriber to a query is added. Behaves the same as calling the `refetch` callback or passing `forceRefetch: true` in the action creator.
   * - `number` - **Value is in seconds**. If a number is provided and there is an existing query in the cache, it will compare the current time vs the last fulfilled timestamp, and only refetch if enough time has elapsed.
   *
   * If you specify this option alongside `skip: true`, this **will not be evaluated** until `skip` is false.
   */
  refetchOnMountOrArgChange?: boolean | number
  /**
   * Defaults to `false`. This setting allows you to control whether RTK Query will try to refetch all subscribed queries after the application window regains focus.
   *
   * If you specify this option alongside `skip: true`, this **will not be evaluated** until `skip` is false.
   *
   * Note: requires [`setupListeners`](./setupListeners) to have been called.
   */
  refetchOnFocus?: boolean
  /**
   * Defaults to `false`. This setting allows you to control whether RTK Query will try to refetch all subscribed queries after regaining a network connection.
   *
   * If you specify this option alongside `skip: true`, this **will not be evaluated** until `skip` is false.
   *
   * Note: requires [`setupListeners`](./setupListeners) to have been called.
   */
  refetchOnReconnect?: boolean
}

export type CreateApi<Modules extends ModuleName> = {
  /**
   * Creates a service to use in your application. Contains only the basic redux logic (the core module).
   *
   * @link https://rtk-query-docs.netlify.app/api/createApi
   */
  <
    BaseQuery extends BaseQueryFn,
    Definitions extends EndpointDefinitions,
    ReducerPath extends string = 'api',
    TagTypes extends string = never
  >(
    options: CreateApiOptions<BaseQuery, Definitions, ReducerPath, TagTypes>
  ): Api<BaseQuery, Definitions, ReducerPath, TagTypes, Modules>
}

/**
 * Builds a `createApi` method based on the provided `modules`.
 *
 * @link https://rtk-query-docs.netlify.app/concepts/customizing-create-api
 *
 * @example
 * ```ts
 * const MyContext = React.createContext<ReactReduxContextValue>(null as any);
 * const customCreateApi = buildCreateApi(
 *   coreModule(),
 *   reactHooksModule({ useDispatch: createDispatchHook(MyContext) })
 * );
 * ```
 *
 * @param modules - A variable number of modules that customize how the `createApi` method handles endpoints
 * @returns A `createApi` method using the provided `modules`.
 */
export function buildCreateApi<Modules extends [Module<any>, ...Module<any>[]]>(
  ...modules: Modules
): CreateApi<Modules[number]['name']> {
  return function baseCreateApi(options) {
    const optionsWithDefaults = {
      reducerPath: 'api',
      serializeQueryArgs: defaultSerializeQueryArgs,
      keepUnusedDataFor: 60,
      refetchOnMountOrArgChange: false,
      refetchOnFocus: false,
      refetchOnReconnect: false,
      ...options,
      tagTypes: [...(options.tagTypes || [])],
    }

    const context: ApiContext<EndpointDefinitions> = {
      endpointDefinitions: {},
      batch(fn) {
        // placeholder "batch" method to be overridden by plugins, for example with React.unstable_batchedUpdate
        fn()
      },
    }

    const api = {
      injectEndpoints,
      enhanceEndpoints({ addTagTypes, endpoints }) {
        if (addTagTypes) {
          for (const eT of addTagTypes) {
            if (!optionsWithDefaults.tagTypes.includes(eT as any)) {
              optionsWithDefaults.tagTypes.push(eT as any)
            }
          }
        }
        if (endpoints) {
          for (const [endpointName, partialDefinition] of Object.entries(
            endpoints
          )) {
            if (typeof partialDefinition === 'function') {
              partialDefinition(context.endpointDefinitions[endpointName])
            }
            Object.assign(
              context.endpointDefinitions[endpointName] || {},
              partialDefinition
            )
          }
        }
        return api
      },
    } as Api<BaseQueryFn, {}, string, string, Modules[number]['name']>

    const initializedModules = modules.map((m) =>
      m.init(api as any, optionsWithDefaults, context)
    )

    function injectEndpoints(
      inject: Parameters<typeof api.injectEndpoints>[0]
    ) {
      const evaluatedEndpoints = inject.endpoints({
<<<<<<< HEAD
        query: (x) => ({ ...x, type: DefinitionType.query } as any),
        mutation: (x) => ({ ...x, type: DefinitionType.mutation } as any),
=======
        query: (x) => {
          // remove in final release
          if (x.onStart || x.onSuccess || x.onError) {
            if (
              typeof process !== 'undefined' &&
              process.env.NODE_ENV === 'development'
            ) {
              console.warn(
                '`onStart`, `onSuccess` and `onError` have been replaced by `onQueryStarted`, please change your code accordingly'
              )
            }
            x.onQueryStarted ??= (arg, { queryFulfilled, ...api }) => {
              const queryApi = { ...api, context: {} }
              x.onStart?.(arg, queryApi)
              return queryFulfilled.then(
                (result) =>
                  x.onSuccess?.(arg, queryApi, result.data, undefined),
                (reason) => x.onError?.(arg, queryApi, reason.error, undefined)
              )
            }
          }
          return { ...x, type: DefinitionType.query } as any
        },
        mutation: (x) => {
          // remove in final release
          if (x.onStart || x.onSuccess || x.onError) {
            if (
              typeof process !== 'undefined' &&
              process.env.NODE_ENV === 'development'
            ) {
              console.warn(
                '`onStart`, `onSuccess` and `onError` have been replaced by `onQueryStarted`, please change your code accordingly'
              )
            }
            x.onQueryStarted ??= (arg, { queryFulfilled, ...api }) => {
              const queryApi = { ...api, context: {} }
              x.onStart?.(arg, queryApi)
              return queryFulfilled.then(
                (result) =>
                  x.onSuccess?.(arg, queryApi, result.data, undefined),
                (reason) => x.onError?.(arg, queryApi, reason.error, undefined)
              )
            }
          }
          return { ...x, type: DefinitionType.mutation } as any
        },
>>>>>>> ada1f4b6
      })

      for (const [endpointName, definition] of Object.entries(
        evaluatedEndpoints
      )) {
        if (
          !inject.overrideExisting &&
          endpointName in context.endpointDefinitions
        ) {
          if (
            typeof process !== 'undefined' &&
            process.env.NODE_ENV === 'development'
          ) {
            console.error(
              `called \`injectEndpoints\` to override already-existing endpointName ${endpointName} without specifying \`overrideExisting: true\``
            )
          }

          continue
        }
        context.endpointDefinitions[endpointName] = definition
        for (const m of initializedModules) {
          m.injectEndpoint(endpointName, definition)
        }
      }

      return api as any
    }

    return api.injectEndpoints({ endpoints: options.endpoints as any })
  }
}<|MERGE_RESOLUTION|>--- conflicted
+++ resolved
@@ -243,57 +243,8 @@
       inject: Parameters<typeof api.injectEndpoints>[0]
     ) {
       const evaluatedEndpoints = inject.endpoints({
-<<<<<<< HEAD
         query: (x) => ({ ...x, type: DefinitionType.query } as any),
         mutation: (x) => ({ ...x, type: DefinitionType.mutation } as any),
-=======
-        query: (x) => {
-          // remove in final release
-          if (x.onStart || x.onSuccess || x.onError) {
-            if (
-              typeof process !== 'undefined' &&
-              process.env.NODE_ENV === 'development'
-            ) {
-              console.warn(
-                '`onStart`, `onSuccess` and `onError` have been replaced by `onQueryStarted`, please change your code accordingly'
-              )
-            }
-            x.onQueryStarted ??= (arg, { queryFulfilled, ...api }) => {
-              const queryApi = { ...api, context: {} }
-              x.onStart?.(arg, queryApi)
-              return queryFulfilled.then(
-                (result) =>
-                  x.onSuccess?.(arg, queryApi, result.data, undefined),
-                (reason) => x.onError?.(arg, queryApi, reason.error, undefined)
-              )
-            }
-          }
-          return { ...x, type: DefinitionType.query } as any
-        },
-        mutation: (x) => {
-          // remove in final release
-          if (x.onStart || x.onSuccess || x.onError) {
-            if (
-              typeof process !== 'undefined' &&
-              process.env.NODE_ENV === 'development'
-            ) {
-              console.warn(
-                '`onStart`, `onSuccess` and `onError` have been replaced by `onQueryStarted`, please change your code accordingly'
-              )
-            }
-            x.onQueryStarted ??= (arg, { queryFulfilled, ...api }) => {
-              const queryApi = { ...api, context: {} }
-              x.onStart?.(arg, queryApi)
-              return queryFulfilled.then(
-                (result) =>
-                  x.onSuccess?.(arg, queryApi, result.data, undefined),
-                (reason) => x.onError?.(arg, queryApi, reason.error, undefined)
-              )
-            }
-          }
-          return { ...x, type: DefinitionType.mutation } as any
-        },
->>>>>>> ada1f4b6
       })
 
       for (const [endpointName, definition] of Object.entries(
